--- conflicted
+++ resolved
@@ -13,12 +13,7 @@
 StaticArrays = "90137ffa-7385-5640-81b9-e52037218182"
 
 [compat]
-<<<<<<< HEAD
-Distributions = "0.25"
-GTPSA = "1"
-=======
 GTPSA = "1.2.0"
->>>>>>> cd02ce9c
 ReferenceFrameRotations = "3"
 StaticArrays = "1"
 julia = "1.9"
