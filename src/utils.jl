#=

Utility functions needed for tracking.

=#


"""
    sr_gamma(beta_gamma)

For a particle with relativistic parameter ``\\beta\\gamma``,
compute the relativistic Lorentz factor ``\\gamma``.
"""
function sr_gamma(beta_gamma)
  return hypot(1, beta_gamma)
end



"""
    sr_gamma_m1(beta_gamma)

For a particle with relativistic parameter ``\\beta\\gamma``,
compute the relativistic Lorentz factor minus one, ``\\gamma - 1``.
"""
function sr_gamma_m1(beta_gamma)
  return beta_gamma^2 / (hypot(1, beta_gamma) + 1)
end


"""
    sr_beta(beta_gamma)

For a particle with relativistic parameter ``\\beta\\gamma``,
compute the normalized velocity ``\\beta = v / c``.
"""
function sr_beta(beta_gamma)
  return beta_gamma / hypot(1, beta_gamma)
end


"""
    sr_pc(e_rest, beta_gamma)

For a particle with a given rest energy and relativistic parameter
``\\beta\\gamma``, compute the energy-equivalent momentum, ``pc``.
"""
function sr_pc(e_rest, beta_gamma)
  return e_rest * beta_gamma
end


"""
    sr_ekin(e_rest, beta_gamma)

For a particle with a given rest energy and relativistic parameter
``\\beta\\gamma``, compute the kinetic energy,
``E_\\text{kin} = mc^2(\\gamma - 1)``.
"""
function sr_ekin(e_rest, beta_gamma)
  return e_rest * sr_gamma_m1(beta_gamma)
end


"""
    sr_etot(e_rest, beta_gamma)

For a particle with a given rest energy and relativistic parameter
``\\beta\\gamma``, compute the total energy, ``E_\\tot = mc^2\\gamma``.
"""
function sr_etot(e_rest, beta_gamma)
  return e_rest * hypot(1, beta_gamma)
end


"""
    brho(e_rest, beta_gamma, ne = 1)

For a particle with a given rest energy and relativistic parameter
``\\beta\\gamma``, compute the magnetic rigidity, ``B\\rho = p / q``.

DTA: Need to handle energy units other than ``\\mathrm{eV}``..
"""
function brho(e_rest, beta_gamma, ne = 1)
  return (sr_pc(e_rest, beta_gamma) / (ne * c_light))
end
## If given ``E_\text{kin}`` instead of ``\beta\gamma``,
## use the following:
#
#function sr_gamma(e_rest, e_kin)
#  return e_kin / e_rest + 1
#end
#
#function sr_gamma_m1(e_rest, e_kin)
#  return e_kin / e_rest
#end
#
#function sr_beta_gamma(e_rest, e_kin)
#  return sqrt(e_kin / e_rest * (e_kin / e_rest + 2))
#end
#
#function sr_beta(e_rest, e_kin)
#  return sr_beta_gamma(e_rest, e_kin) / sr_gamma(e_rest, e_kin)
#end
#
#function sr_pc(e_rest, e_kin)
#  #return sqrt(e_kin * (e_kin + 2e_rest))
#  return e_rest * sr_beta_gamma(e_rest, e_kin)
#end
#
#function sr_etot(e_rest, e_kin)
#  return e_rest + e_kin
#end
#
#function brho(e_rest, e_kin, ne = 1)
#  return sr_pc(e_rest, e_kin) / (ne * clight)
#end

<<<<<<< HEAD
=======

>>>>>>> 744e9798
"""
    sincu(z)

## Description
Compute the unnormalized sinc function, ``\\operatorname{sincu}(z) = \\sin(z) / z``,
with a correct treatment of the removable singularity at the origin.

### Implementation
The function ``\\sin(z) / z = 1 - z^2 / 3! + z^4 / 5! - z^6 / 7! + \\cdots``.
For real values of ``z \\in (-1,1)``, one can truncate this series just before
the ``k^\\text{th}`` term, ``z^{2k} / (2k+1)!``, and the alternating nature of
the series guarantees the error does not exceed the value of this first truncated term.
It follows that if ``z^2 / 6 < \\varepsilon_\\text{machine}``, simply truncating
the series to 1 yields machine precision accuracy near the origin.
And outside that neighborhood, one simply computes ``\\sin(z) / z``.
On the otherhand, if we allow for complex values, one can no longer assume the
series alternates, and one must use a more conservative threshold.
Numerical exploration suggests that for ``|z| < 1`` the sum of terms starting
at the ``k^\\text{th}`` term is bounded by ``|z|^{2k} / (2k)!``.
It then follows that one should use ``|z|^2 / 2 < \\varepsilon_\\text{machine}``
as the criterion for deciding to truncate the series to 1 near the origin.
"""
function sincu(z::Number)
  threshold = sqrt(2eps())
  if abs(z) < threshold
    return 1.
  else
    return sin(z) / z
  end
end

<<<<<<< HEAD
"""
    sinhc(z)

## Description
Compute the hyperbolic sinc function, ``\\operatorname{sinhc}(z) = \\operatorname{sinh}(z) / z``,
=======

"""
    sinhcu(z)

## Description
Compute the hyperbolic sinc function, ``\\operatorname{sinhcu}(z) = \\operatorname{sinh}(z) / z``,
>>>>>>> 744e9798
with a correct treatment of the removable singularity at the origin.

### Implementation
See sincu for notes about implementation.
"""
<<<<<<< HEAD
function sinhc(z::Number)
=======
function sinhcu(z::Number)
>>>>>>> 744e9798
  threshold = sqrt(2eps())
  if abs(z) < threshold
    return 1.
  else
    return sinh(z) / z
  end
end

<<<<<<< HEAD
export sincu,
       sinhc,
       sr_beta
=======
# These will go in GTPSA 
sincu(z::TPS) = sinc(z/pi)
sinhcu(z::TPS) = sinhc(z/pi)
sincu(z::GTPSA.TempTPS) = (GTPSA.div!(z,z,pi); return GTPSA.__t_sinc(z);)
sinhcu(z::GTPSA.TempTPS) = (GTPSA.div!(z,z,pi); return GTPSA.__t_sinhc(z);)

>>>>>>> 744e9798
<|MERGE_RESOLUTION|>--- conflicted
+++ resolved
@@ -116,10 +116,6 @@
 #  return sr_pc(e_rest, e_kin) / (ne * clight)
 #end
 
-<<<<<<< HEAD
-=======
-
->>>>>>> 744e9798
 """
     sincu(z)
 
@@ -151,30 +147,17 @@
   end
 end
 
-<<<<<<< HEAD
-"""
-    sinhc(z)
-
-## Description
-Compute the hyperbolic sinc function, ``\\operatorname{sinhc}(z) = \\operatorname{sinh}(z) / z``,
-=======
-
 """
     sinhcu(z)
 
 ## Description
 Compute the hyperbolic sinc function, ``\\operatorname{sinhcu}(z) = \\operatorname{sinh}(z) / z``,
->>>>>>> 744e9798
 with a correct treatment of the removable singularity at the origin.
 
 ### Implementation
 See sincu for notes about implementation.
 """
-<<<<<<< HEAD
-function sinhc(z::Number)
-=======
 function sinhcu(z::Number)
->>>>>>> 744e9798
   threshold = sqrt(2eps())
   if abs(z) < threshold
     return 1.
@@ -183,15 +166,10 @@
   end
 end
 
-<<<<<<< HEAD
-export sincu,
-       sinhc,
-       sr_beta
-=======
 # These will go in GTPSA 
 sincu(z::TPS) = sinc(z/pi)
 sinhcu(z::TPS) = sinhc(z/pi)
 sincu(z::GTPSA.TempTPS) = (GTPSA.div!(z,z,pi); return GTPSA.__t_sinc(z);)
 sinhcu(z::GTPSA.TempTPS) = (GTPSA.div!(z,z,pi); return GTPSA.__t_sinhc(z);)
 
->>>>>>> 744e9798
+
