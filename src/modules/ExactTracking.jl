--- conflicted
+++ resolved
@@ -413,7 +413,6 @@
   end
 end
 
-<<<<<<< HEAD
 
 # Utility functions ============================================================
 
@@ -455,12 +454,6 @@
   return tilde_m, gamsqr_0, beta_0
 end
 
-
-end
-=======
-function sincu(x)
-  return sinc(x/pi)
-end
 
 """
     exact_bend!(i, v, work, theta, gtot, g, L, mc2, p0c, beta_ref) 
@@ -501,5 +494,4 @@
   return v
 end
 
-end
->>>>>>> 51dabeef
+end