#=

Exact tracking methods

=#
# Define the Exact tracking method, and number of columns in the work matrix
# (equal to number of temporaries needed for a single particle)
struct Exact end

<<<<<<< HEAD
MAX_TEMPS(::Exact) = 7
=======
MAX_TEMPS(::Exact) = 8
>>>>>>> 5eac035a

module ExactTracking
using ..GTPSA, ..BeamTracking, ..StaticArrays, ..ReferenceFrameRotations, ..KernelAbstractions
using ..BeamTracking: XI, PXI, YI, PYI, ZI, PZI, @makekernel
using ..BeamTracking: C_LIGHT
const TRACKING_METHOD = Exact

export exact_drift!
export mkm_quadrupole!, quadrupole_matrix!, quadrupole_kick!
export dkd_multipole!, multipole_kick!
export exact_sbend!

# Update the reference energy of the canonical coordinates
# BUG: z and pz are not updated correctly
#=
@makekernel function update_P0!(i, v, work, Brho_initial, Brho_final)
  @inbounds begin
    @FastGTPSA! v[i,PXI] = v[i,PXI] * Brho_initial / Brho_final
    @FastGTPSA! v[i,PYI] = v[i,PYI] * Brho_initial / Brho_final
    @FastGTPSA! v[i,PZI] = v[i,PZI] * Brho_initial / Brho_final
  end
  return v
end
=#

# Misalignments (TO-DO: rotational misalignments)
@makekernel function misalign!(i, v, work, x_offset, y_offset, sgn) #x_rot, y_rot, tilt,
  #@assert sgn == -1 || sgn == 1 "Incorrect value for sgn (use -1 if entering, 1 if exiting)"
  @inbounds begin
    @FastGTPSA! v[i,XI] += sgn*x_offset
    @FastGTPSA! v[i,YI] += sgn*y_offset
  end
  return v
end

<<<<<<< HEAD

#
# ===============  E X A C T   D R I F T  ===============
#
"""
exact_drift!()

In the computation of z_final, we use the fact that
    1/√a - 1/√b == (b - a)/(√a √b (√a + √b))
to avoid the potential for severe cancellation when
a and b both have the form 1 + ε for different small
values of ε.

Arguments
—————————
beta_0:   β_0 = (βγ)_0 / √(γ_0^2)
gamsqr_0: γ_0^2 = 1 + (βγ)_0^2
tilde_m:  1 / (βγ)_0  # mc^2 / p0·c
L: element length
"""
@inline function exact_drift!(i, v, work, beta_0, gamsqr_0, tilde_m, L)
  @assert size(work, 2) >= 1 && size(work, 1) == size(v, 1) "Size of work matrix must be at least ($size(v, 1), 1) for exact_drift!()."
  @inbounds begin @FastGTPSA! begin
    work[i,1] = sqrt((1.0 + v[i,PZI])^2 - (v[i,PXI]^2 + v[i,PYI]^2))  # P_s
    v[i,XI]   = v[i,XI] + v[i,PXI] * L / work[i,1]
    v[i,YI]   = v[i,YI] + v[i,PYI] * L / work[i,1]
    # high-precision computation of z_final
    # vf.z = vi.z - (1 + δ) * L * (1 / Ps - 1 / (β0 * sqrt((1 + δ)^2 + tilde_m^2)))
    v[i,ZI]   = v[i,ZI] - ( (1.0 + v[i,PZI]) * L
                  * ((v[i,PXI]^2 + v[i,PYI]^2) - v[i,PZI] * (2 + v[i,PZI]) / gamsqr_0)
                  / ( beta_0 * sqrt((1 + v[i,PZI])^2 + tilde_m^2) * work[i,1]
                      * (beta_0 * sqrt((1 + v[i,PZI])^2 + tilde_m^2) + work[i,1])
                    )
                )
=======
@makekernel function exact_drift!(i, v, work, L, tilde_m, gamsqr_0, beta_0)
  @assert size(work, 2) >= 2 && size(work, 1) >= size(v,1) "Size of work matrix must be at least ($(size(v,1)), 2) for exact_drift!"
  @inbounds begin @FastGTPSA! begin
    work[i,1] = 1 + v[i,PZI]                                 # rel_p
    work[i,2] = sqrt(work[i,1]^2 - v[i,PXI]^2 - v[i,PYI]^2)  # ps
    v[i,XI]   += v[i,PXI] * L / work[i,2]
    v[i,YI]   += v[i,PYI] * L / work[i,2]
    v[i,ZI]   -=  work[i,1] * L *
                    ((v[i,PXI]^2 + v[i,PYI]^2) - v[i,PZI] * (2 + v[i,PZI]) / gamsqr_0) / 
                    ( beta_0 * sqrt(work[i,1]^2 + tilde_m^2) * work[i,2] * 
                      (beta_0 * sqrt(work[i,1]^2 + tilde_m^2) + work[i,2]) )
>>>>>>> 5eac035a
  end end
  return v
end # function exact_drift!()


#
# ===============  Q U A D R U P O L E  ===============
#
"""
mkm_quadrupole!()

This integrator uses Matrix-Kick-Matrix to implement a quadrupole
integrator accurate though second-order in the integration step-size.

Arguments
—————————
beta_0:   β_0 = (βγ)_0 / √(γ_0^2)
gamsqr_0: γ_0^2 = 1 + (βγ)_0^2
tilde_m:  1 / (βγ)_0  # mc^2 / p0·c
k2_num:   g / Bρ0 = g / (p0 / q)
          where g and Bρ0 respectively denote the quadrupole gradient
          and (signed) reference magnetic rigidity.
L: element length
"""
@inline function mkm_quadrupole!(i, v, work, beta_0, gamsqr_0, tilde_m, k2_num, L)
  @assert size(work, 2) >= 7 && size(work, 1) == size(v, 1) "Size of work matrix must be at least ($size(v, 1), 7) for mkm_quadrupole!()."
  @inbounds begin #@FastGTPSA! begin
    #ds = L / ns
    #for i = 1:ns
    quadrupole_matrix!(i, v, work, k2_num, L / 2)
    quadrupole_kick!(  i, v, work, beta_0, gamsqr_0, tilde_m, L)
    quadrupole_matrix!(i, v, work, k2_num, L / 2)
    #end
  end #end
  return v
end # function mkm_quadrupole!()


"""
quadrupole_matrix!()

Track "matrix part" of quadrupole.

Arguments
—————————
k2_num:  g / Bρ0 = g / (p0 / q)
         where g and Bρ0 respectively denote the quadrupole gradient
         and (signed) reference magnetic rigidity.
s: element length
"""
@inline function quadrupole_matrix!(i, v, work, k2_num, s)
  @assert size(work, 2) >= 7 && size(work, 1) == size(v, 1) "Size of work matrix must be at least ($size(v, 1), 7) for quadrupole_matrix!()."
  @inbounds begin #@FastGTPSA! begin
    sgn = sign(k2_num)
    focus   = k2_num >= 0  # horizontally focusing for positive particles
    defocus = k2_num <  0  # horizontally defocusing for positive particles

    work[i,1] = v[i,PXI] / (1.0 + v[i,PZI])  # x'
    work[i,2] = v[i,PYI] / (1.0 + v[i,PZI])  # y'
    work[i,3] = sqrt(abs(k2_num / (1.0 + v[i,PZI]))) * s  # |κ|s
    work[i,4] = focus * cos(work[i,3])    + defocus * cosh(work[i,3])
    work[i,5] = focus * cosh(work[i,3])   + defocus * cos(work[i,3])
    work[i,6] = focus * sincu(work[i,3])  + defocus * sinhcu(work[i,3])
    work[i,7] = focus * sinhcu(work[i,3]) + defocus * sincu(work[i,3])

    v[i,PXI] = v[i,PXI] * work[i,4] - k2_num * s * v[i,XI] * work[i,6]
    v[i,PYI] = v[i,PYI] * work[i,5] + k2_num * s * v[i,YI] * work[i,7]
    v[i,ZI]  = (v[i,ZI] - (s / 4) * (  work[i,1]^2 * (1.0 + work[i,6] * work[i,4])
                                     + work[i,2]^2 * (1.0 + work[i,7] * work[i,5])
                                     + k2_num / (1.0 + v[i,PZI])
                                         * ( v[i,XI]^2 * (1.0 - work[i,6] * work[i,4])
                                           - v[i,YI]^2 * (1.0 - work[i,7] * work[i,5]) )
                                    )
                        + sgn * ( v[i,XI] * work[i,1] * (work[i,3] * work[i,6])^2
                                - v[i,YI] * work[i,2] * (work[i,3] * work[i,7])^2 ) / 2.0
               )
    v[i,XI]  = v[i,XI] * work[i,4] + work[i,1] * s * work[i,6]
    v[i,YI]  = v[i,YI] * work[i,5] + work[i,2] * s * work[i,7]
  end #end
  return v
end # function quadrupole_matrix!()


"""
quadrupole_kick!()

Track "remaining part" of quadrupole —— a position kick.

### Note re implementation:
A common factor that appears in the expressions for `zf.x` and `zf.y`
originally included a factor with the generic form ``1 - \\sqrt{1 - A}``,
which suffers a loss of precision when ``|A| \\ll 1``. To combat that
problem, we rewrite it in the form ``A / (1 + \\sqrt{1-A})``---more
complicated, yes, but far more accurate.

Arguments
—————————
beta_0:   β_0 = (βγ)_0 / √(γ_0^2)
gamsqr_0: γ_0^2 = 1 + (βγ)_0^2
tilde_m:  1 / (βγ)_0  # mc^2 / p0·c
s: element length
"""
@inline function quadrupole_kick!(i, v, work, beta_0, gamsqr_0, tilde_m, s)
  @assert size(work, 2) >= 3 && size(work, 1) == size(v, 1) "Size of work matrix must be at least ($size(v, 1), 3) for quadrupole_kick!"
  @inbounds begin #@FastGTPSA! begin
  work[i,1] = 1.0 + v[i,PZI]                 # reduced total momentum,  P/P0 = 1 + δ
  work[i,2] = v[i,PXI]^2 + v[i,PYI]^2        # (transverse momentum)^2, P⟂^2 = (Px^2 + Py^2) / P0^2
  work[i,3] = sqrt(work[i,1]^2 - work[i,2])  # longitudinal momentum,   Ps = √[(1 + δ)^2 - P⟂^2]
  v[i,XI] = v[i,XI] + s * v[i,PXI] / work[i,1] * work[i,2] / (work[i,3] * (work[i,1] + work[i,3]))
  v[i,YI] = v[i,YI] + s * v[i,PYI] / work[i,1] * work[i,2] / (work[i,3] * (work[i,1] + work[i,3]))
  v[i,ZI] = v[i,ZI] - s * ( work[i,1]
                              * (work[i,2] - v[i,PZI] * (2.0 + v[i,PZI]) / gamsqr_0)
                                / ( beta_0 * sqrt(work[i,1]^2 + tilde_m^2) * work[i,3]
                                    * (beta_0 * sqrt(work[i,1]^2 + tilde_m^2) + work[i,3])
                                  )
                            - work[i,2] / (2 * work[i,1]^2)
                          )
  end #end
  return v
end # function quadrupole_kick!()


#
# ===============  M U L T I P O L E  ===============
#
"""
dkd_multipole()

This integrator uses Drift-Kick-Drift to track a beam through
a straight, finite-length multipole magnet. The method is
accurate through second order in the step size. The vectors
kn and ks contain the normal and skew multipole strengths,
starting with the dipole component. (For example, b[3] denotes
the normal sextupole strength in Tesla/m^2.) The argument ns
denotes the number of slices.

Arguments
—————————
beta_0:   β_0 = (βγ)_0 / √(γ_0^2)
gamsqr_0: γ_0^2 = 1 + (βγ)_0^2
tilde_m:  1 / (βγ)_0  # mc^2 / p0·c
mm: vector of m values for non-zero multipole coefficients
kn: vector of normal multipole strengths scaled by Bρ0
ks: vector of skew multipole strengths scaled by Bρ0
L:  element length
"""
@inline function dkd_multipole!(i, v, work, beta_0, gamsqr_0, tilde_m, mm, kn, ks, L)
  @assert size(work, 2) >= 3 && size(work, 1) == size(v, 1) "Size of work matrix must be at least ($size(v, 1), 3) for dkd_multipole!()."
  @inbounds begin #@FastGTPSA! begin
    #ds = L / ns
    #for i = 1:ns
    exact_drift!(   i, v, work, beta_0, gamsqr_0, tilde_m, L / 2)
    multipole_kick!(i, v, work, mm, kn * L, ks * L)
    exact_drift!(   i, v, work, beta_0, gamsqr_0, tilde_m, L / 2)
    #end
  end #end
  return v
end # function dkd_multipole!()


"""
    multipole_kick!(i, v, work, ms, knl, ksl)

Track a beam of particles through a thin-lens multipole
having integrated normal and skew strengths listed in the
coefficient vectors knl and ksl respectively. The vector ms
lists the orders of the corresponding entries in knl and ksl.

## XXXXXXXXXXXXX
NB: This function IGNORES the m = 1 (dipole) components of
both knl and ksl. Moreover, it should *not* include an m = 2
(quadrupole) component unless this function is used for a
thin-lens (zero-length) element.
## XXXXXXXXXXXXX

The algorithm used in this function takes advantage of the
complex representation of the vector potential Az,
  - ``-Re{ sum_m (b_m + i a_m) (x + i y)^m / m }``,
and uses a Horner-like scheme (see Shachinger and Talman
[SSC-52]) to compute the transverse kicks induced by a pure
multipole magnet. This method supposedly has good numerical
properties, though I've not seen a proof of that claim.

DTA: Ordering matters!
DTA: Add thin dipole kick.

### Arguments
 - ms:  vector of m values for non-zero multipole coefficients
 - knl: vector of normal integrated multipole strengths
 - ksl: vector of skew integrated multipole strengths


     NB: Here the j-th component of knl (ksl) denotes the
       normal (skew) component of the multipole strength of
       order mm[j] (after scaling by the reference Bρ).
       For example, if mm[j] = 3, then knl[j] denotes the
       normal integrated sextupole strength scaled by Bρo.
"""
#@inline function multipole_kick!(i, v, work, mm, knl, ksl)
#  @assert size(work, 2) >= 3 && size(work, 1) == size(v, 1) "Size of work matrix must be at least ($size(v, 1), 3) for multipole_kick!()."
#  @inbounds begin #@FastGTPSA! begin
#  jm = length(mm)
#  m = mm[jm]
#  if m == 1 return v end
#  work[i,1] = ar = knl[jm] * v[i,XI] - ksl[jm] * v[i,YI]
#  work[i,2] = ai = knl[jm] * v[i,YI] + ksl[jm] * v[i,XI]
#  jm -= 1
#  while m > 2
#    m -= 1
#    work[i,3] = work[i,1] * v[i,XI] - work[i,2] * v[i,YI]
#    work[i,2] = work[i,1] * v[i,YI] + work[i,2] * v[i,XI]
#    work[i,1] = work[i,3]
#    if m == mm[jm]
#      work[i,1] += knl[jm] * v[i,XI] - ksl[jm] * v[i,YI]
#      work[i,2] += knl[jm] * v[i,YI] + ksl[jm] * v[i,XI]
#      jm -= 1
#    end
#  end
#  v[i,PXI] -= work[i,1]
#  v[i,PYI] += work[i,2]
#  end #end
#  return v
#end # function multipole_kick!()
#
@inline function multipole_kick!(i, v, work, ms, knl, ksl)
  @assert size(work, 2) >= 3 && size(work, 1) == size(v, 1) "Size of work matrix must be at least ($size(v, 1), 3) for multipole_kick!()."
  @inbounds begin #@FastGTPSA! begin
  jm = length(ms)
  m  = ms[jm]
  work[i,1] = knl[jm]
  work[i,2] = ksl[jm]
  jm -= 1
  while 2 <= m
    m -= 1
    work[i,3] = work[i,1] * v[i,XI] - work[i,2] * v[i,YI]
    work[i,2] = work[i,1] * v[i,YI] + work[i,2] * v[i,XI]
    work[i,1] = work[i,3]
    if 0 < jm && m == ms[jm]
      work[i,1] += knl[jm]
      work[i,2] += ksl[jm]
      jm -= 1
    end
  end
  v[i,PXI] -= work[i,1]
  v[i,PYI] += work[i,2]
  end #end
  return v
end # function multipole_kick!()


#function binom(m::Integer, x, y)
#  """
#  This function computes the real and imaginary parts of
#  (x + i y)^m. One can use these components to compute,
#  among other things, the multipole kick induced by two-
#  dimensional multipole magnets.
#  """
#  if m == 0
#    return [ 1.0, 0.0 ]
#  end
#  ar = x
#  ai = y
#  mm = m
#  while mm > 1
#    mm -= 1
#    t  = x * ar - y * ai
#    ai = y * ar + x * ai
#    ar = t
#  end
#  return [ ar, ai ]
#end # function binom()


#
# ===============  E X A C T   S E C T O R   B E N D  ===============
#
"""
This function implements exact symplectic tracking through a
sector bend, derived using the Hamiltonian (25.9) given in the
BMad manual. As a consequence of using that Hamiltonian, the
reference value of βγ must be that of a particle with the
design energy.  Should we wish to change that, we shall need
to carry both reference and design values.

Arguments
—————————
beta_0: β_0 = (βγ)_0 / √(γ_0^2)
brho_0: Bρ_0,  reference magnetic rigidity
hc: coordinate frame curvature
b0: magnet field strength
e1: entrance face angle (+ve angle <=> toward rbend)
e2: exit face angle (+ve angle <=> toward rbend)
Lr: element arc length
"""
@inline function exact_sbend!(i, v, work, beta_0, brho_0, hc, b0, e1, e2, Lr)
  @assert size(work, 2) >= 5 && size(work, 1) == size(v, 1) "Size of work matrix must be at least ($size(v, 1), 5) for multipole_kick!()."
  @inbounds begin @FastGTPSA! begin
  rho = brho0 / b0
  ang = hc * Lr
  c1 = cos(ang)
  s1 = sin(ang)

  work[i,1] = sqrt((1.0 + v[i,PZI])^2 - (v[i,PXI]^2 + v[i,PYI]^2))  # P_s
  work[i,2] = sqrt((1.0 + v[i,PZI])^2 - v[i,PYI]^2)                 # P_α
  work[i,3] = (1.0 + hc * v[i,XI]) / (hc * rho)                     # scaled (1 + h x)
  work[i,4] = work[i,1] - work[i,3]                                 # Px'/h
  work[i,5] = ang + asin(v[i,PXI] / work[i,2]) - asin((v[i,PXI] * c1 + work[i,4] * s1) / work[i,2])  # α + φ1 - φ2
  # high-precision computation of x-final
  v[i,XI] = (v[i,XI] * c1 - Lr * sin(ang / 2) * sincu(ang / 2)
             + rho * (v[i,PXI] + ((v[i,PXI]^2 + (work[i,1] + work[i,4]) * work[i,3]) * s1 - 2v[i,PXI] * work[i,4] * c1)
                             / (sqrt(work[i,2]^2 - (v[i,PXI] * c1 + work[i,4] * s1)^2) + work[i,1] * c1)) * s1)
  v[i,PXI] = v[i,PXI] * c1 + work[i,4] * s1
  v[i,YI] = v[i,YI] + rho * v.py * work[i,5]
  # high-precision computation of z-final
  v[i,ZI] = (v[i,ZI] - rho * (1.0 + v[i,PZI]) * work[i,5]
               + (1.0 + v[i,PZI]) * Lr / (beta_0 * sqrt(1.0 / beta_0^2 + (2 + v[i,PZI]) * v[i,PZI])))

  end end
  return v
end # function exact_sbend!()


@makekernel function exact_solenoid!(i, v, work, L, ks, tilde_m, gamsqr_0, beta_0)
  @assert size(work, 2) >= 8 && size(work, 1) >= size(v,1) "Size of work matrix must be at least ($(size(v,1)), 8) for exact_solenoid!"
  @inbounds begin @FastGTPSA! begin
    # Recurring variables
    work[i,1] = 1 + v[i,PZI]                                 # rel_p
    work[i,2] = sqrt(work[i,1]^2 - (v[i,PXI] + v[i,YI] * ks / 2)^2 - (v[i,PYI] - v[i,XI] * ks / 2)^2) # pr
    work[i,3] = sin(ks * L / work[i,2])                      # S
    work[i,4] = 1 + cos(ks * L / work[i,2])                  # Cp
    work[i,5] = 1 - cos(ks * L / work[i,2])                  # Cm
    # Temporaries
    work[i,6] = v[i,XI]                                      # x_0
    work[i,7] = v[i,PXI]                                     # px_0
    work[i,8] = v[i,YI]                                      # y_0
    # Update
    v[i,ZI]  -= work[i,1] * L * 
                  ((v[i,PXI] + v[i,YI] * ks / 2)^2 + (v[i,PYI] - v[i,XI] * ks / 2)^2 - v[i,PZI] * (2 + v[i,PZI]) / gamsqr_0) / 
                  ( beta_0 * sqrt(work[i,1]^2 + tilde_m^2) * work[i,2] * (beta_0 * sqrt(work[i,1]^2 + tilde_m^2) + work[i,2]) )
    v[i,XI] = work[i,4] * work[i,6] / 2 + work[i,3] * (work[i,7] / ks + work[i,8] / 2) + work[i,5] * v[i,PYI] / ks
    v[i,PXI] = work[i,3] * (v[i,PYI] / 2 - ks * work[i,6] / 4) + work[i,4] * work[i,7] / 2 - ks * work[i,5] * work[i,8] / 4
    v[i,YI] = work[i,3] * (v[i,PYI] / ks - work[i,6] / 2) + (work[i,4] * work[i,8] - work[i,5] * work[i,7]) / ks
    v[i,PYI]  = ks * work[i,5] * work[i,6] / 4 - work[i,3] * (work[i,7] / 2 + ks * work[i,8] / 4) + work[i,4] * v[i,PYI] / 2
  end end
  return v
end

@makekernel function patch!(i, v, work, L, tilde_m, dt, dx, dy, dz, winv::Union{AbstractArray,Nothing})
  @assert size(work,2) >= 8 && size(work, 1) >= size(v, 1) "Size of work array must be at least ($(size(v, 1)), 9) for patch transformations. Received $work"
  @assert isnothing(winv) || (size(winv,1) == 3 && size(winv,2) == 3) "The inverse rotation matrix must be either `nothing` or 3x3 for patch!. Received $winv"
  @inbounds begin @FastGTPSA! begin
    # Temporary momentum [1+δp, ps_0]
    work[i,1] = 1 + v[i,PZI]                                 # rel_p
    work[i,2] = sqrt(work[i,1]^2 - v[i,PXI]^2 - v[i,PYI]^2)  # ps_0
  end end
    # Only apply rotations if needed
    if isnothing(winv)
      @inbounds begin @FastGTPSA! begin
      # No rotation case
      v[i,XI] -= dx
      v[i,YI] -= dy
      
      # Apply t_offset
      v[i,ZI] += work[i,1]/sqrt(work[i,1]^2+tilde_m^2)*C_LIGHT*dt

      # Drift to face
      v[i,XI]   += v[i,PXI] * dz / work[i,2]
      v[i,YI]   += v[i,PYI] * dz / work[i,2]
      v[i,ZI]   -=  dz * work[i,1] / work[i,2] - L*work[i,1]*sqrt((1+tilde_m^2)/(work[i,1]^2+tilde_m^2))
      end end
    else
      @inbounds begin @FastGTPSA! begin
      # Translate position vector [x, y]
      work[i,3] = v[i,XI] - dx                                # x_0
      work[i,4] = v[i,YI] - dy                                # y_0

      # Temporary momentum vector [px, py]
      work[i,5] = v[i,PXI]                                    # px_0
      work[i,6] = v[i,PYI]                                    # py_0
      
      # Transform position vector [x - dx, y - dy, -dz]
      v[i,XI]   = winv[1,1]*work[i,3] + winv[1,2]*work[i,4] - winv[1,3]*dz
      v[i,YI]   = winv[2,1]*work[i,3] + winv[2,2]*work[i,4] - winv[2,3]*dz
      work[i,7] = winv[3,1]*work[i,3] + winv[3,2]*work[i,4] - winv[3,3]*dz  # s_f
      
      # Transform momentum vector [px, py, ps]
      v[i,PXI]  = winv[1,1]*work[i,5] + winv[1,2]*work[i,6] + winv[1,3]*work[i,2]
      v[i,PYI]  = winv[2,1]*work[i,5] + winv[2,2]*work[i,6] + winv[2,3]*work[i,2]
      work[i,8] = winv[3,1]*work[i,5] + winv[3,2]*work[i,6] + winv[3,3]*work[i,2] # ps_f

      # Apply t_offset
      v[i,ZI] += work[i,1]/sqrt(work[i,1]^2+tilde_m^2)*C_LIGHT*dt

      # Drift to face
      v[i,XI] -= work[i,7] * v[i,PXI] / work[i,8]
      v[i,YI] -= work[i,7] * v[i,PYI] / work[i,8]
      v[i,ZI] += work[i,7] * work[i,1] / work[i,8] + L*work[i,1]*sqrt((1+tilde_m^2)/(work[i,1]^2+tilde_m^2))
      end end
    end
  return v
end


# Utility functions ============================================================

# Rotation matrix
"""
  w_matrix(x_rot, y_rot, z_rot)

Constructs a rotation matrix based on the given Bryan-Tait angles.

Bmad/SciBmad follows the MAD convention of applying z, x, y rotations in that order.
Furthermore, in ReferenceFrameRotations, the rotation angles are defined as negative 
of the SciBmad rotation angles `x_rot`, `y_rot`, and `z_rot`.

The inverse matrix reverses the order of operations and their signs.


Arguments:
- `x_rot::Number`: Rotation angle around the x-axis.
- `y_rot::Number`: Rotation angle around the y-axis.
- `z_rot::Number`: Rotation angle around the z-axis.

Returns:
- `DCM{Float64}`: ReferenceFrameRotations.DCM (direct cosine matrix), rotation matrix.
"""
function w_matrix(x_rot, y_rot, z_rot)
  return ReferenceFrameRotations.angle_to_rot(-z_rot, -x_rot, -y_rot, :ZXY)
end

# Inverse rotation matrix
function w_inv_matrix(x_rot, y_rot, z_rot)
  return ReferenceFrameRotations.angle_to_rot(y_rot, x_rot, z_rot, :YXZ)
end

function drift_params(species::Species, Brho)
  beta_gamma_0 = BeamTracking.calc_beta_gammma(species, Brho) 
  tilde_m = 1/beta_gamma_0
  gamsqr_0 = @FastGTPSA 1+beta_gamma_0^2
  beta_0 = @FastGTPSA beta_gamma_0/sqrt(gamsqr_0)
  return tilde_m, gamsqr_0, beta_0
end


end<|MERGE_RESOLUTION|>--- conflicted
+++ resolved
@@ -7,11 +7,7 @@
 # (equal to number of temporaries needed for a single particle)
 struct Exact end
 
-<<<<<<< HEAD
-MAX_TEMPS(::Exact) = 7
-=======
 MAX_TEMPS(::Exact) = 8
->>>>>>> 5eac035a
 
 module ExactTracking
 using ..GTPSA, ..BeamTracking, ..StaticArrays, ..ReferenceFrameRotations, ..KernelAbstractions
@@ -47,7 +43,6 @@
   return v
 end
 
-<<<<<<< HEAD
 
 #
 # ===============  E X A C T   D R I F T  ===============
@@ -82,19 +77,6 @@
                       * (beta_0 * sqrt((1 + v[i,PZI])^2 + tilde_m^2) + work[i,1])
                     )
                 )
-=======
-@makekernel function exact_drift!(i, v, work, L, tilde_m, gamsqr_0, beta_0)
-  @assert size(work, 2) >= 2 && size(work, 1) >= size(v,1) "Size of work matrix must be at least ($(size(v,1)), 2) for exact_drift!"
-  @inbounds begin @FastGTPSA! begin
-    work[i,1] = 1 + v[i,PZI]                                 # rel_p
-    work[i,2] = sqrt(work[i,1]^2 - v[i,PXI]^2 - v[i,PYI]^2)  # ps
-    v[i,XI]   += v[i,PXI] * L / work[i,2]
-    v[i,YI]   += v[i,PYI] * L / work[i,2]
-    v[i,ZI]   -=  work[i,1] * L *
-                    ((v[i,PXI]^2 + v[i,PYI]^2) - v[i,PZI] * (2 + v[i,PZI]) / gamsqr_0) / 
-                    ( beta_0 * sqrt(work[i,1]^2 + tilde_m^2) * work[i,2] * 
-                      (beta_0 * sqrt(work[i,1]^2 + tilde_m^2) + work[i,2]) )
->>>>>>> 5eac035a
   end end
   return v
 end # function exact_drift!()
@@ -262,13 +244,6 @@
 having integrated normal and skew strengths listed in the
 coefficient vectors knl and ksl respectively. The vector ms
 lists the orders of the corresponding entries in knl and ksl.
-
-## XXXXXXXXXXXXX
-NB: This function IGNORES the m = 1 (dipole) components of
-both knl and ksl. Moreover, it should *not* include an m = 2
-(quadrupole) component unless this function is used for a
-thin-lens (zero-length) element.
-## XXXXXXXXXXXXX
 
 The algorithm used in this function takes advantage of the
 complex representation of the vector potential Az,
@@ -417,7 +392,7 @@
 end # function exact_sbend!()
 
 
-@makekernel function exact_solenoid!(i, v, work, L, ks, tilde_m, gamsqr_0, beta_0)
+@makekernel function exact_solenoid!(i, v, work, ks, tilde_m, gamsqr_0, beta_0, L)
   @assert size(work, 2) >= 8 && size(work, 1) >= size(v,1) "Size of work matrix must be at least ($(size(v,1)), 8) for exact_solenoid!"
   @inbounds begin @FastGTPSA! begin
     # Recurring variables
@@ -431,8 +406,8 @@
     work[i,7] = v[i,PXI]                                     # px_0
     work[i,8] = v[i,YI]                                      # y_0
     # Update
-    v[i,ZI]  -= work[i,1] * L * 
-                  ((v[i,PXI] + v[i,YI] * ks / 2)^2 + (v[i,PYI] - v[i,XI] * ks / 2)^2 - v[i,PZI] * (2 + v[i,PZI]) / gamsqr_0) / 
+    v[i,ZI]  -= work[i,1] * L *
+                  ((v[i,PXI] + v[i,YI] * ks / 2)^2 + (v[i,PYI] - v[i,XI] * ks / 2)^2 - v[i,PZI] * (2 + v[i,PZI]) / gamsqr_0) /
                   ( beta_0 * sqrt(work[i,1]^2 + tilde_m^2) * work[i,2] * (beta_0 * sqrt(work[i,1]^2 + tilde_m^2) + work[i,2]) )
     v[i,XI] = work[i,4] * work[i,6] / 2 + work[i,3] * (work[i,7] / ks + work[i,8] / 2) + work[i,5] * v[i,PYI] / ks
     v[i,PXI] = work[i,3] * (v[i,PYI] / 2 - ks * work[i,6] / 4) + work[i,4] * work[i,7] / 2 - ks * work[i,5] * work[i,8] / 4
@@ -442,7 +417,7 @@
   return v
 end
 
-@makekernel function patch!(i, v, work, L, tilde_m, dt, dx, dy, dz, winv::Union{AbstractArray,Nothing})
+@makekernel function patch!(i, v, work, tilde_m, dt, dx, dy, dz, winv::Union{AbstractArray,Nothing}, L)
   @assert size(work,2) >= 8 && size(work, 1) >= size(v, 1) "Size of work array must be at least ($(size(v, 1)), 9) for patch transformations. Received $work"
   @assert isnothing(winv) || (size(winv,1) == 3 && size(winv,2) == 3) "The inverse rotation matrix must be either `nothing` or 3x3 for patch!. Received $winv"
   @inbounds begin @FastGTPSA! begin
@@ -456,7 +431,7 @@
       # No rotation case
       v[i,XI] -= dx
       v[i,YI] -= dy
-      
+
       # Apply t_offset
       v[i,ZI] += work[i,1]/sqrt(work[i,1]^2+tilde_m^2)*C_LIGHT*dt
 
@@ -474,12 +449,12 @@
       # Temporary momentum vector [px, py]
       work[i,5] = v[i,PXI]                                    # px_0
       work[i,6] = v[i,PYI]                                    # py_0
-      
+
       # Transform position vector [x - dx, y - dy, -dz]
       v[i,XI]   = winv[1,1]*work[i,3] + winv[1,2]*work[i,4] - winv[1,3]*dz
       v[i,YI]   = winv[2,1]*work[i,3] + winv[2,2]*work[i,4] - winv[2,3]*dz
       work[i,7] = winv[3,1]*work[i,3] + winv[3,2]*work[i,4] - winv[3,3]*dz  # s_f
-      
+
       # Transform momentum vector [px, py, ps]
       v[i,PXI]  = winv[1,1]*work[i,5] + winv[1,2]*work[i,6] + winv[1,3]*work[i,2]
       v[i,PYI]  = winv[2,1]*work[i,5] + winv[2,2]*work[i,6] + winv[2,3]*work[i,2]
@@ -507,7 +482,7 @@
 Constructs a rotation matrix based on the given Bryan-Tait angles.
 
 Bmad/SciBmad follows the MAD convention of applying z, x, y rotations in that order.
-Furthermore, in ReferenceFrameRotations, the rotation angles are defined as negative 
+Furthermore, in ReferenceFrameRotations, the rotation angles are defined as negative
 of the SciBmad rotation angles `x_rot`, `y_rot`, and `z_rot`.
 
 The inverse matrix reverses the order of operations and their signs.
@@ -531,7 +506,7 @@
 end
 
 function drift_params(species::Species, Brho)
-  beta_gamma_0 = BeamTracking.calc_beta_gammma(species, Brho) 
+  beta_gamma_0 = BeamTracking.calc_beta_gammma(species, Brho)
   tilde_m = 1/beta_gamma_0
   gamsqr_0 = @FastGTPSA 1+beta_gamma_0^2
   beta_0 = @FastGTPSA beta_gamma_0/sqrt(gamsqr_0)
@@ -539,4 +514,4 @@
 end
 
 
-end+end
