module BeamTracking
using GTPSA,
      ReferenceFrameRotations,
      StaticArrays,
      StructArrays,
      Distributions,
      Unitful
using AtomicAndPhysicalConstants
@APCdef


<<<<<<< HEAD
export Beam,
       Coord,
=======
include("aapc.jl")

export Bunch,       
       Coord, 
>>>>>>> 453b119f
       Quaternion,
       Particle,

       MatrixKick,
       Linear,

       sr_gamma,
       sr_gamma_m1,
       sr_beta,
       sr_pc,
       sr_ekin,
       sr_etot,
       brho,

       chargeof,
       massof,
       Species,

       sincu,
       sinhcu,

       track!


include("types.jl")

<<<<<<< HEAD
# Empty tracking method to be imported by submodules
track!(beam::Beam, ::Nothing; work=nothing) = beam
=======
# Empty tracking method to be imported by submodules 
track!(bunch::Bunch, ::Nothing; work=nothing) = bunch
>>>>>>> 453b119f

# --------------------------------------------------

include("utils.jl")
include("work.jl")

# Modules separated:
include("MatrixKick/MatrixKick.jl")
include("Linear/Linear.jl")
include("Misc/Misc.jl")


end<|MERGE_RESOLUTION|>--- conflicted
+++ resolved
@@ -9,15 +9,8 @@
 @APCdef
 
 
-<<<<<<< HEAD
-export Beam,
-       Coord,
-=======
-include("aapc.jl")
-
 export Bunch,       
        Coord, 
->>>>>>> 453b119f
        Quaternion,
        Particle,
 
@@ -44,13 +37,8 @@
 
 include("types.jl")
 
-<<<<<<< HEAD
-# Empty tracking method to be imported by submodules
-track!(beam::Beam, ::Nothing; work=nothing) = beam
-=======
 # Empty tracking method to be imported by submodules 
 track!(bunch::Bunch, ::Nothing; work=nothing) = bunch
->>>>>>> 453b119f
 
 # --------------------------------------------------
 
