--- conflicted
+++ resolved
@@ -16,8 +16,7 @@
 end
 
 
-<<<<<<< HEAD
-function track!(beam::Beam, ele::MatrixKick.Drift; work=get_work(beam, Val{1}()))
+function track!(bunch::Bunch, ele::MatrixKick.Drift; work=get_work(beam, Val{1}()))
 #=
 This function implements symplectic tracking through a drift,
 derived using the Hamiltonian (25.9) given in the BMad manual.
@@ -26,20 +25,12 @@
 Should we wish to change that, we shall need to carry both
 reference and design values.
 =#
-=======
-function track!(bunch::Bunch, ele::MatrixKick.Drift; work=get_work(bunch, Val{1}()))
->>>>>>> 453b119f
   L = ele.L
   v = bunch.v
 
-<<<<<<< HEAD
-  tilde_m    = 1 / beam.beta_gamma_ref
-  gamsqr_ref = 1 + beam.beta_gamma_ref^2
+  tilde_m    = 1 / bunch.beta_gamma_ref
+  gamsqr_ref = 1 + bunch.beta_gamma_ref^2
   beta_ref   = beam.beta_gamma_ref / sqrt(gamsqr_ref)
-=======
-  tilde_m = 1 / bunch.beta_gamma_ref
-  beta_ref = sr_beta(bunch.beta_gamma_ref)
->>>>>>> 453b119f
 
   @FastGTPSA! begin
   @. work[1] = sqrt((1.0 + v.pz)^2 - (v.px^2 + v.py^2))  # P_s
@@ -65,21 +56,12 @@
 
 # This integrator uses the so-called Matrix-Kick-Matrix method to implement
 # an integrator accurate though second-order in the integration step-size.
-<<<<<<< HEAD
-function track!(beam::Beam, ele::MatrixKick.Quadrupole; work=get_work(beam, Val{6}()))
-=======
-function track!(bunch::Bunch, ele::MatrixKick.Quadrupole; work=get_work(bunch, Val{6}()))
-  @assert !(beamf === beami) "Aliasing beamf === beami not allowed!"
->>>>>>> 453b119f
+function track!(bunch::Bunch, ele::MatrixKick.Quadrupole; work=get_work(beam, Val{6}()))
   L = ele.L
 
   # κ^2 (kappa-squared) := (q g / P0) / (1 + δ)
   # numerator of κ^2
-<<<<<<< HEAD
-  k2_num = ele.Bn1 / brho(massof(beam.species), beam.beta_gamma_ref, chargeof(beam.species))
-=======
-  k2_num = Bn1 / brho(massof(bunch.species), bunch.beta_gamma_ref, chargeof(bunch.species))
->>>>>>> 453b119f
+  k2_num = ele.Bn1 / brho(massof(bunch.species), bunch.beta_gamma_ref, chargeof(bunch.species))
 
   v = bunch.v
   v_work = StructArray{Coord{eltype(work[1])}}((work[1], work[2], work[3], work[4], work[5], work[6]))
@@ -89,22 +71,12 @@
   trackQuadMx!(v_work, v, k2_num, L / 2)
 
   v .= v_work
-<<<<<<< HEAD
   return beam
-end # function track!(::Beam, ::Quadrupole)
+end # function track!(::Bunch, ::Quadrupole)
 
 
 """
     trackQuadMx!(vf::StructArray, vi::StructArray, k2_num::Float64, s::Float64)
-=======
-
-  return bunch
-end # function track!(::Quadrupole)
-
-
-"""
-    trackQuadMx!(beamf::Bunch, beami::Bunch, k2_num::Float64, s::Float64)
->>>>>>> 453b119f
 
 track "matrix part" of quadrupole
 """
