module Paraxial
using ..BeamTracking: Coords, Beam
using ..GTPSA
#using ..AcceleratorLattice

struct ParaxialDrift{T}
  L::T
end


"""
    track!(ele::ParaxialDrift, beamf::Beam, beam0::Beam) -> beamf

Routine to tracking through a drift using the paraxial approximation and 
including higher-order energy effects. 

### Arguments
- `ele`   -- `Drift` type element
- `beamf` -- Output beam after tracking through
- `beam0` -- Input beam before tracking through
"""
function track!(L, beamf::Beam, beam0::Beam)
  @assert !(beamf === beam0) "Aliasing beamf === beam0 not allowed!"
  z0 = beam0.z
  zf = beamf.z
<<<<<<< HEAD
  m = beam0.species.mass
  β0 = ele.pc_ref/ ele.E_tot_ref


  @FastGTPSA begin
  @. tilde_m = m*c_light^c/ele.pc_ref*c_light
  @. et = sqrt(1.0 + tilde_m^2/(1+z0[6])^2)
  @. zf[1] = z0[1]+z0[2]*L/(1.0+z0[6]) 
=======
  
  @FastGTPSA! begin
  @. zf[1] = z0[1]+z0[2]*L/(1.0+z0[6])
>>>>>>> cd02ce9c
  @. zf[2] = z0[2]
  @. zf[3] = z0[3]+z0[4]*L/(1.0+z0[6])
  @. zf[4] = z0[4]
  @. zf[5] = z0[5]-L*(1+((z0[2]^2)+(z0[4]^2))/(1.0+z0[6])^2/2.0-1/(β0*et))
  @. zf[6] = z0[6] 
  end
  
  return beamf
end


<<<<<<< HEAD
end

=======
end
>>>>>>> cd02ce9c
<|MERGE_RESOLUTION|>--- conflicted
+++ resolved
@@ -23,20 +23,9 @@
   @assert !(beamf === beam0) "Aliasing beamf === beam0 not allowed!"
   z0 = beam0.z
   zf = beamf.z
-<<<<<<< HEAD
-  m = beam0.species.mass
-  β0 = ele.pc_ref/ ele.E_tot_ref
-
-
-  @FastGTPSA begin
-  @. tilde_m = m*c_light^c/ele.pc_ref*c_light
-  @. et = sqrt(1.0 + tilde_m^2/(1+z0[6])^2)
-  @. zf[1] = z0[1]+z0[2]*L/(1.0+z0[6]) 
-=======
   
   @FastGTPSA! begin
   @. zf[1] = z0[1]+z0[2]*L/(1.0+z0[6])
->>>>>>> cd02ce9c
   @. zf[2] = z0[2]
   @. zf[3] = z0[3]+z0[4]*L/(1.0+z0[6])
   @. zf[4] = z0[4]
@@ -48,9 +37,4 @@
 end
 
 
-<<<<<<< HEAD
-end
-
-=======
-end
->>>>>>> cd02ce9c
+end