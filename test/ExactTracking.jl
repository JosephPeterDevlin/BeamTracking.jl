--- conflicted
+++ resolved
@@ -350,418 +350,20 @@
 pyf_mn4 = [ 0., 0., 0., -3.468089170817345e-8, 0.0002999335210896382, -0.0003000660831352821, 0.0002999334471880312, -0.00030006615635683566 ]
 zf_mn4  = [ 0., 3.140908277834687e-8, -3.1503450227072763e-8, 3.140908186274627e-8, -7.012025955554829e-7, -7.011730261910017e-7, -7.670514683677524e-7, -7.670217364813577e-7 ]
 
+# -- sector bends
+
+# beam.sb1.final
+#xf_sb1  = [ 0.,  0.,                      0.,                     4.4834792779340600e-3,  4.5356143287504990e-3, -4.5356143287504990e-3 ]
+#pxf_sb1 = [ 0.,  0.,                      0.,                     1.1607821136240948e-1,  1.1776162121669208e-1, -1.1776162121669208e-1 ]
+#yf_sb1  = [ 0.,  0.,                      0.,                     1.2400905948673489e-4,  1.3427609296030678e-4, -1.3427609296030678e-4 ]
+#pyf_sb1 = [ 0.,  0.,                      0.,                    -2.8691666098954356e-2, -2.8653744321335432e-2,  2.8653744321335432e-2 ]
+#zf_sb1  = [ 0.,  4.903428155019947e-5,   -4.903711865613486e-5,  -4.8701323139842656e-5, -5.1605970700562340e-5, -5.1605970700562340e-5 ]
+
 
 # test individual elements
 @testset "ExactTracking" begin
-<<<<<<< HEAD
-
-  # ===  D R I F T  ===
-  #
-  # 5 keV electron
-  v = [ xi pxi yi pyi zi pzi ]
-  work = zeros(size(v, 1), max_temps)
-  BeamTracking.launch!(ExactTracking.exact_drift!, v, work, β1, γsq1, 1/βγ1, ld1)
-  @test v[:,BeamTracking.XI]  ≈  xf_dr1 (rtol=5.e-13)
-  @test v[:,BeamTracking.YI]  ≈  yf_dr1 (rtol=5.e-13)
-  @test v[:,BeamTracking.ZI]  ≈  zf_dr1 (rtol=5.e-13)
-  @test v[:,BeamTracking.PXI] == pxi
-  @test v[:,BeamTracking.PYI] == pyi
-  @test v[:,BeamTracking.PZI] == pzi
-  #
-  # 1 MeV electron
-  v = [ xi pxi yi pyi zi pzi ]
-  BeamTracking.launch!(ExactTracking.exact_drift!, v, work, β2, γsq2, 1/βγ2, ld2)
-  @test v[:,BeamTracking.XI]  ≈  xf_dr2 (rtol=5.e-13)
-  @test v[:,BeamTracking.YI]  ≈  yf_dr2 (rtol=5.e-13)
-  @test v[:,BeamTracking.ZI]  ≈  zf_dr2 (rtol=5.e-13)
-  @test v[:,BeamTracking.PXI] == pxi
-  @test v[:,BeamTracking.PYI] == pyi
-  @test v[:,BeamTracking.PZI] == pzi
-  #
-  # 1 GeV electron
-  v = [ xi pxi yi pyi zi pzi ]
-  BeamTracking.launch!(ExactTracking.exact_drift!, v, work, β3, γsq3, 1/βγ3, ld3)
-  @test v[:,BeamTracking.XI]  ≈  xf_dr3 (rtol=5.e-13)
-  @test v[:,BeamTracking.YI]  ≈  yf_dr3 (rtol=5.e-13)
-  @test v[:,BeamTracking.ZI]  ≈  zf_dr3 (rtol=5.e-13)
-  @test v[:,BeamTracking.PXI] == pxi
-  @test v[:,BeamTracking.PYI] == pyi
-  @test v[:,BeamTracking.PZI] == pzi
-  #
-  # 250 GeV proton
-  v = [ xi pxi yi pyi zi pzi ]
-  BeamTracking.launch!(ExactTracking.exact_drift!, v, work, β4, γsq4, 1/βγ4, ld4)
-  @test v[:,BeamTracking.XI]  ≈  xf_dr4 (rtol=5.e-13)
-  @test v[:,BeamTracking.YI]  ≈  yf_dr4 (rtol=5.e-13)
-  @test v[:,BeamTracking.ZI]  ≈  zf_dr4 (rtol=5.e-13)
-  @test v[:,BeamTracking.PXI] == pxi
-  @test v[:,BeamTracking.PYI] == pyi
-  @test v[:,BeamTracking.PZI] == pzi
-
-  # ===  Q U A D R U P O L E  ===
-  #
-  # 5 keV electron
-  v = [ xi pxi yi pyi zi pzi ]
-  BeamTracking.launch!(ExactTracking.mkm_quadrupole!, v, work, β1, γsq1, 1/βγ1,  gr1 / Bρ1, lq1)
-  @test v[:,BeamTracking.XI]  ≈  xf_qf1  (rtol=5.e-13)
-  @test v[:,BeamTracking.YI]  ≈  yf_qf1  (rtol=5.e-13)
-  @test v[:,BeamTracking.ZI]  ≈  zf_qf1  (rtol=5.e-13)
-  @test v[:,BeamTracking.PXI] ≈  pxf_qf1 (rtol=5.e-13)
-  @test v[:,BeamTracking.PYI] ≈  pyf_qf1 (rtol=5.e-13)
-  @test v[:,BeamTracking.PZI] == pzi
-  v = [ xi pxi yi pyi zi pzi ]
-  BeamTracking.launch!(ExactTracking.mkm_quadrupole!, v, work, β1, γsq1, 1/βγ1, -gr1 / Bρ1, lq1)
-  @test v[:,BeamTracking.XI]  ≈  xf_qd1  (rtol=5.e-13)
-  @test v[:,BeamTracking.YI]  ≈  yf_qd1  (rtol=5.e-13)
-  @test v[:,BeamTracking.ZI]  ≈  zf_qd1  (rtol=5.e-13)
-  @test v[:,BeamTracking.PXI] ≈  pxf_qd1 (rtol=5.e-13)
-  @test v[:,BeamTracking.PYI] ≈  pyf_qd1 (rtol=5.e-13)
-  @test v[:,BeamTracking.PZI] == pzi
-  #
-  # 1 MeV electron
-  v = [ xi pxi yi pyi zi pzi ]
-  BeamTracking.launch!(ExactTracking.mkm_quadrupole!, v, work, β2, γsq2, 1/βγ2,  gr2 / Bρ2, lq2)
-  @test v[:,BeamTracking.XI]  ≈  xf_qf2  (rtol=5.e-13)
-  @test v[:,BeamTracking.YI]  ≈  yf_qf2  (rtol=5.e-13)
-  @test v[:,BeamTracking.ZI]  ≈  zf_qf2  (rtol=5.e-13)
-  @test v[:,BeamTracking.PXI] ≈  pxf_qf2 (rtol=5.e-13)
-  @test v[:,BeamTracking.PYI] ≈  pyf_qf2 (rtol=5.e-13)
-  @test v[:,BeamTracking.PZI] == pzi
-  v = [ xi pxi yi pyi zi pzi ]
-  BeamTracking.launch!(ExactTracking.mkm_quadrupole!, v, work, β2, γsq2, 1/βγ2, -gr2 / Bρ2, lq2)
-  @test v[:,BeamTracking.XI]  ≈  xf_qd2  (rtol=5.e-13)
-  @test v[:,BeamTracking.YI]  ≈  yf_qd2  (rtol=5.e-13)
-  @test v[:,BeamTracking.ZI]  ≈  zf_qd2  (rtol=5.e-13)
-  @test v[:,BeamTracking.PXI] ≈  pxf_qd2 (rtol=5.e-13)
-  @test v[:,BeamTracking.PYI] ≈  pyf_qd2 (rtol=5.e-13)
-  @test v[:,BeamTracking.PZI] == pzi
-  #
-  # 1 GeV electron
-  v = [ xi pxi yi pyi zi pzi ]
-  BeamTracking.launch!(ExactTracking.mkm_quadrupole!, v, work, β3, γsq3, 1/βγ3,  gr3 / Bρ3, lq3)
-  @test v[:,BeamTracking.XI]  ≈  xf_qf3  (rtol=5.e-13)
-  @test v[:,BeamTracking.YI]  ≈  yf_qf3  (rtol=5.e-13)
-  @test v[:,BeamTracking.ZI]  ≈  zf_qf3  (rtol=5.e-13)
-  @test v[:,BeamTracking.PXI] ≈  pxf_qf3 (rtol=5.e-13)
-  @test v[:,BeamTracking.PYI] ≈  pyf_qf3 (rtol=5.e-13)
-  @test v[:,BeamTracking.PZI] == pzi
-  v = [ xi pxi yi pyi zi pzi ]
-  BeamTracking.launch!(ExactTracking.mkm_quadrupole!, v, work, β3, γsq3, 1/βγ3, -gr3 / Bρ3, lq3)
-  @test v[:,BeamTracking.XI]  ≈  xf_qd3  (rtol=5.e-13)
-  @test v[:,BeamTracking.YI]  ≈  yf_qd3  (rtol=5.e-13)
-  @test v[:,BeamTracking.ZI]  ≈  zf_qd3  (rtol=5.e-13)
-  @test v[:,BeamTracking.PXI] ≈  pxf_qd3 (rtol=5.e-13)
-  @test v[:,BeamTracking.PYI] ≈  pyf_qd3 (rtol=5.e-13)
-  @test v[:,BeamTracking.PZI] == pzi
-  #
-  # 250 GeV proton
-  v = [ xi pxi yi pyi zi pzi ]
-  BeamTracking.launch!(ExactTracking.mkm_quadrupole!, v, work, β4, γsq4, 1/βγ4,  gr4 / Bρ4, lq4)
-  @test v[:,BeamTracking.XI]  ≈  xf_qf4  (rtol=5.e-13)
-  @test v[:,BeamTracking.YI]  ≈  yf_qf4  (rtol=5.e-13)
-  @test v[:,BeamTracking.ZI]  ≈  zf_qf4  (rtol=5.e-13)
-  @test v[:,BeamTracking.PXI] ≈  pxf_qf4 (rtol=5.e-13)
-  @test v[:,BeamTracking.PYI] ≈  pyf_qf4 (rtol=5.e-13)
-  @test v[:,BeamTracking.PZI] == pzi
-  v = [ xi pxi yi pyi zi pzi ]
-  BeamTracking.launch!(ExactTracking.mkm_quadrupole!, v, work, β4, γsq4, 1/βγ4, -gr4 / Bρ4, lq4)
-  @test v[:,BeamTracking.XI]  ≈  xf_qd4  (rtol=5.e-13)
-  @test v[:,BeamTracking.YI]  ≈  yf_qd4  (rtol=5.e-13)
-  @test v[:,BeamTracking.ZI]  ≈  zf_qd4  (rtol=5.e-13)
-  @test v[:,BeamTracking.PXI] ≈  pxf_qd4 (rtol=5.e-13)
-  @test v[:,BeamTracking.PYI] ≈  pyf_qd4 (rtol=5.e-13)
-  @test v[:,BeamTracking.PZI] == pzi
-
-  # ===  T H I N - L E N S   K I C K  ===
-  #
-  # 5 keV electron
-  v = [ xi2 pxi2 yi2 pyi2 zi2 pzi2 ]
-  work = zeros(size(v, 1), max_temps)
-  kn1 = bv_k1 * cos(ra1) / Bρ1
-  ks1 = bv_k1 * sin(ra1) / Bρ1
-  BeamTracking.launch!(ExactTracking.multipole_kick!, v, work, ms_k1,  kn1 * lk1,  ks1 * lk1)
-  @test v[:,BeamTracking.XI]  == xi2
-  @test v[:,BeamTracking.YI]  == yi2
-  @test v[:,BeamTracking.ZI]  == zi2
-  @test v[:,BeamTracking.PXI] ≈  pxf_kp1 (rtol=5.e-13)
-  @test v[:,BeamTracking.PYI] ≈  pyf_kp1 (rtol=5.e-13)
-  @test v[:,BeamTracking.PZI] == pzi2
-  v = [ xi2 pxi2 yi2 pyi2 zi2 pzi2 ]
-  BeamTracking.launch!(ExactTracking.multipole_kick!, v, work, ms_k1, -kn1 * lk1, -ks1 * lk1)
-  @test v[:,BeamTracking.XI]  == xi2
-  @test v[:,BeamTracking.YI]  == yi2
-  @test v[:,BeamTracking.ZI]  == zi2
-  @test v[:,BeamTracking.PXI] ≈  pxf_kn1 (rtol=5.e-13)
-  @test v[:,BeamTracking.PYI] ≈  pyf_kn1 (rtol=5.e-13)
-  @test v[:,BeamTracking.PZI] == pzi2
-  v = [ xi2 pxi2 yi2 pyi2 zi2 pzi2 ]
-  kn1 = bv_dk1 * cos(ra1) / Bρ1
-  ks1 = bv_dk1 * sin(ra1) / Bρ1
-  BeamTracking.launch!(ExactTracking.multipole_kick!, v, work, ms_dk1,  kn1 * lk1,  ks1 * lk1)
-  @test v[:,BeamTracking.XI]  == xi2
-  @test v[:,BeamTracking.YI]  == yi2
-  @test v[:,BeamTracking.ZI]  == zi2
-  @test v[:,BeamTracking.PXI] ≈  pxf_dkp1 (rtol=5.e-13)
-  @test v[:,BeamTracking.PYI] ≈  pyf_dkp1 (rtol=5.e-13)
-  @test v[:,BeamTracking.PZI] == pzi2
-  v = [ xi2 pxi2 yi2 pyi2 zi2 pzi2 ]
-  BeamTracking.launch!(ExactTracking.multipole_kick!, v, work, ms_dk1, -kn1 * lk1, -ks1 * lk1)
-  @test v[:,BeamTracking.XI]  == xi2
-  @test v[:,BeamTracking.YI]  == yi2
-  @test v[:,BeamTracking.ZI]  == zi2
-  @test v[:,BeamTracking.PXI] ≈  pxf_dkn1 (rtol=5.e-13)
-  @test v[:,BeamTracking.PYI] ≈  pyf_dkn1 (rtol=5.e-13)
-  @test v[:,BeamTracking.PZI] == pzi2
-  #
-  # 1 MeV electron
-  v = [ xi2 pxi2 yi2 pyi2 zi2 pzi2 ]
-  kn2 = bv_k2 * cos(ra2) / Bρ2
-  ks2 = bv_k2 * sin(ra2) / Bρ2
-  BeamTracking.launch!(ExactTracking.multipole_kick!, v, work, ms_k2,  kn2 * lk2,  ks2 * lk2)
-  @test v[:,BeamTracking.XI]  == xi2
-  @test v[:,BeamTracking.YI]  == yi2
-  @test v[:,BeamTracking.ZI]  == zi2
-  @test v[:,BeamTracking.PXI] ≈  pxf_kp2 (rtol=5.e-13)
-  @test v[:,BeamTracking.PYI] ≈  pyf_kp2 (rtol=5.e-13)
-  @test v[:,BeamTracking.PZI] == pzi2
-  v = [ xi2 pxi2 yi2 pyi2 zi2 pzi2 ]
-  BeamTracking.launch!(ExactTracking.multipole_kick!, v, work, ms_k2, -kn2 * lk2, -ks2 * lk2)
-  @test v[:,BeamTracking.XI]  == xi2
-  @test v[:,BeamTracking.YI]  == yi2
-  @test v[:,BeamTracking.ZI]  == zi2
-  @test v[:,BeamTracking.PXI] ≈  pxf_kn2 (rtol=5.e-13)
-  @test v[:,BeamTracking.PYI] ≈  pyf_kn2 (rtol=5.e-13)
-  @test v[:,BeamTracking.PZI] == pzi2
-  v = [ xi2 pxi2 yi2 pyi2 zi2 pzi2 ]
-  kn2 = bv_dk2 * cos(ra2) / Bρ2
-  ks2 = bv_dk2 * sin(ra2) / Bρ2
-  BeamTracking.launch!(ExactTracking.multipole_kick!, v, work, ms_dk2,  kn2 * lk2,  ks2 * lk2)
-  @test v[:,BeamTracking.XI]  == xi2
-  @test v[:,BeamTracking.YI]  == yi2
-  @test v[:,BeamTracking.ZI]  == zi2
-  @test v[:,BeamTracking.PXI] ≈  pxf_dkp2 (rtol=5.e-13)
-  @test v[:,BeamTracking.PYI] ≈  pyf_dkp2 (rtol=5.e-13)
-  @test v[:,BeamTracking.PZI] == pzi2
-  v = [ xi2 pxi2 yi2 pyi2 zi2 pzi2 ]
-  BeamTracking.launch!(ExactTracking.multipole_kick!, v, work, ms_dk2, -kn2 * lk2, -ks2 * lk2)
-  @test v[:,BeamTracking.XI]  == xi2
-  @test v[:,BeamTracking.YI]  == yi2
-  @test v[:,BeamTracking.ZI]  == zi2
-  @test v[:,BeamTracking.PXI] ≈  pxf_dkn2 (rtol=5.e-13)
-  @test v[:,BeamTracking.PYI] ≈  pyf_dkn2 (rtol=5.e-13)
-  @test v[:,BeamTracking.PZI] == pzi2
-  #
-  # 1 GeV electron
-  v = [ xi2 pxi2 yi2 pyi2 zi2 pzi2 ]
-  kn3 = bv_k3 * cos(ra3) / Bρ3
-  ks3 = bv_k3 * sin(ra3) / Bρ3
-  BeamTracking.launch!(ExactTracking.multipole_kick!, v, work, ms_k3,  kn3 * lk3,  ks3 * lk3)
-  @test v[:,BeamTracking.XI]  == xi2
-  @test v[:,BeamTracking.YI]  == yi2
-  @test v[:,BeamTracking.ZI]  == zi2
-  @test v[:,BeamTracking.PXI] ≈  pxf_kp3 (rtol=5.e-13)
-  @test v[:,BeamTracking.PYI] ≈  pyf_kp3 (rtol=5.e-13)
-  @test v[:,BeamTracking.PZI] == pzi2
-  v = [ xi2 pxi2 yi2 pyi2 zi2 pzi2 ]
-  BeamTracking.launch!(ExactTracking.multipole_kick!, v, work, ms_k3, -kn3 * lk3, -ks3 * lk3)
-  @test v[:,BeamTracking.XI]  == xi2
-  @test v[:,BeamTracking.YI]  == yi2
-  @test v[:,BeamTracking.ZI]  == zi2
-  @test v[:,BeamTracking.PXI] ≈  pxf_kn3 (rtol=5.e-13)
-  @test v[:,BeamTracking.PYI] ≈  pyf_kn3 (rtol=5.e-13)
-  @test v[:,BeamTracking.PZI] == pzi2
-  v = [ xi2 pxi2 yi2 pyi2 zi2 pzi2 ]
-  kn3 = bv_dk3 * cos(ra3) / Bρ3
-  ks3 = bv_dk3 * sin(ra3) / Bρ3
-  BeamTracking.launch!(ExactTracking.multipole_kick!, v, work, ms_dk3,  kn3 * lk3,  ks3 * lk3)
-  @test v[:,BeamTracking.XI]  == xi2
-  @test v[:,BeamTracking.YI]  == yi2
-  @test v[:,BeamTracking.ZI]  == zi2
-  @test v[:,BeamTracking.PXI] ≈  pxf_dkp3 (rtol=5.e-13)
-  @test v[:,BeamTracking.PYI] ≈  pyf_dkp3 (rtol=5.e-13)
-  @test v[:,BeamTracking.PZI] == pzi2
-  v = [ xi2 pxi2 yi2 pyi2 zi2 pzi2 ]
-  BeamTracking.launch!(ExactTracking.multipole_kick!, v, work, ms_dk3, -kn3 * lk3, -ks3 * lk3)
-  @test v[:,BeamTracking.XI]  == xi2
-  @test v[:,BeamTracking.YI]  == yi2
-  @test v[:,BeamTracking.ZI]  == zi2
-  @test v[:,BeamTracking.PXI] ≈  pxf_dkn3 (rtol=5.e-13)
-  @test v[:,BeamTracking.PYI] ≈  pyf_dkn3 (rtol=5.e-13)
-  @test v[:,BeamTracking.PZI] == pzi2
-  #
-  # 250 GeV proton
-  v = [ xi2 pxi2 yi2 pyi2 zi2 pzi2 ]
-  kn4 = bv_k4 * cos(ra4) / Bρ4
-  ks4 = bv_k4 * sin(ra4) / Bρ4
-  BeamTracking.launch!(ExactTracking.multipole_kick!, v, work, ms_k4,  kn4 * lk4,  ks4 * lk4)
-  @test v[:,BeamTracking.XI]  == xi2
-  @test v[:,BeamTracking.YI]  == yi2
-  @test v[:,BeamTracking.ZI]  == zi2
-  @test v[:,BeamTracking.PXI] ≈  pxf_kp4 (rtol=5.e-13)
-  @test v[:,BeamTracking.PYI] ≈  pyf_kp4 (rtol=5.e-13)
-  @test v[:,BeamTracking.PZI] == pzi2
-  v = [ xi2 pxi2 yi2 pyi2 zi2 pzi2 ]
-  BeamTracking.launch!(ExactTracking.multipole_kick!, v, work, ms_k4, -kn4 * lk4, -ks4 * lk4)
-  @test v[:,BeamTracking.XI]  == xi2
-  @test v[:,BeamTracking.YI]  == yi2
-  @test v[:,BeamTracking.ZI]  == zi2
-  @test v[:,BeamTracking.PXI] ≈  pxf_kn4 (rtol=5.e-13)
-  @test v[:,BeamTracking.PYI] ≈  pyf_kn4 (rtol=5.e-13)
-  @test v[:,BeamTracking.PZI] == pzi2
-  v = [ xi2 pxi2 yi2 pyi2 zi2 pzi2 ]
-  kn4 = bv_dk4 * cos(ra4) / Bρ4
-  ks4 = bv_dk4 * sin(ra4) / Bρ4
-  BeamTracking.launch!(ExactTracking.multipole_kick!, v, work, ms_dk4,  kn4 * lk4,  ks4 * lk4)
-  @test v[:,BeamTracking.XI]  == xi2
-  @test v[:,BeamTracking.YI]  == yi2
-  @test v[:,BeamTracking.ZI]  == zi2
-  @test v[:,BeamTracking.PXI] ≈  pxf_dkp4 (rtol=5.e-13)
-  @test v[:,BeamTracking.PYI] ≈  pyf_dkp4 (rtol=5.e-13)
-  @test v[:,BeamTracking.PZI] == pzi2
-  v = [ xi2 pxi2 yi2 pyi2 zi2 pzi2 ]
-  BeamTracking.launch!(ExactTracking.multipole_kick!, v, work, ms_dk4, -kn4 * lk4, -ks4 * lk4)
-  @test v[:,BeamTracking.XI]  == xi2
-  @test v[:,BeamTracking.YI]  == yi2
-  @test v[:,BeamTracking.ZI]  == zi2
-  @test v[:,BeamTracking.PXI] ≈  pxf_dkn4 (rtol=5.e-13)
-  @test v[:,BeamTracking.PYI] ≈  pyf_dkn4 (rtol=5.e-13)
-  @test v[:,BeamTracking.PZI] == pzi2
-
-
-  # ===  M U L T I P O L E  ===
-  #
-  # 5 keV electron
-  v = [ xi2 pxi2 yi2 pyi2 zi2 pzi2 ]
-  work = zeros(size(v, 1), max_temps)
-  kn1 = bv_m1 * cos(ra1) / Bρ1
-  ks1 = bv_m1 * sin(ra1) / Bρ1
-  BeamTracking.launch!(ExactTracking.dkd_multipole!, v, work, β1, γsq1, 1/βγ1, ms_m1,  kn1,  ks1, lm1)
-  @test v[:,BeamTracking.XI]  ≈  xf_mp1  (rtol=5.e-13)
-  @test v[:,BeamTracking.YI]  ≈  yf_mp1  (rtol=5.e-13)
-  @test v[:,BeamTracking.ZI]  ≈  zf_mp1  (rtol=5.e-13)
-  @test v[:,BeamTracking.PXI] ≈  pxf_mp1 (rtol=5.e-13)
-  @test v[:,BeamTracking.PYI] ≈  pyf_mp1 (rtol=5.e-13)
-  @test v[:,BeamTracking.PZI] == pzi2
-  v = [ xi2 pxi2 yi2 pyi2 zi2 pzi2 ]
-  BeamTracking.launch!(ExactTracking.dkd_multipole!, v, work, β1, γsq1, 1/βγ1, ms_m1, -kn1, -ks1, lm1)
-  @test v[:,BeamTracking.XI]  ≈  xf_mn1  (rtol=5.e-13)
-  @test v[:,BeamTracking.YI]  ≈  yf_mn1  (rtol=5.e-13)
-  @test v[:,BeamTracking.ZI]  ≈  zf_mn1  (rtol=5.e-13)
-  @test v[:,BeamTracking.PXI] ≈  pxf_mn1 (rtol=5.e-13)
-  @test v[:,BeamTracking.PYI] ≈  pyf_mn1 (rtol=5.e-13)
-  @test v[:,BeamTracking.PZI] == pzi2
-  #
-  # 1 MeV electron
-  v = [ xi2 pxi2 yi2 pyi2 zi2 pzi2 ]
-  kn2 = bv_m2 * cos(ra2) / Bρ2
-  ks2 = bv_m2 * sin(ra2) / Bρ2
-  BeamTracking.launch!(ExactTracking.dkd_multipole!, v, work, β2, γsq2, 1/βγ2, ms_m2,  kn2, ks2, lm2)
-  @test v[:,BeamTracking.XI]  ≈  xf_mp2  (rtol=5.e-13)
-  @test v[:,BeamTracking.YI]  ≈  yf_mp2  (rtol=5.e-13)
-  @test v[:,BeamTracking.ZI]  ≈  zf_mp2  (rtol=5.e-13)
-  @test v[:,BeamTracking.PXI] ≈  pxf_mp2 (rtol=5.e-13)
-  @test v[:,BeamTracking.PYI] ≈  pyf_mp2 (rtol=5.e-13)
-  @test v[:,BeamTracking.PZI] == pzi2
-  v = [ xi2 pxi2 yi2 pyi2 zi2 pzi2 ]
-  BeamTracking.launch!(ExactTracking.dkd_multipole!, v, work, β2, γsq2, 1/βγ2, ms_m2, -kn2, -ks2, lm2)
-  @test v[:,BeamTracking.XI]  ≈  xf_mn2  (rtol=5.e-13)
-  @test v[:,BeamTracking.YI]  ≈  yf_mn2  (rtol=5.e-13)
-  @test v[:,BeamTracking.ZI]  ≈  zf_mn2  (rtol=5.e-13)
-  @test v[:,BeamTracking.PXI] ≈  pxf_mn2 (rtol=5.e-13)
-  @test v[:,BeamTracking.PYI] ≈  pyf_mn2 (rtol=5.e-13)
-  @test v[:,BeamTracking.PZI] == pzi2
-  #
-  # 1 GeV electron
-  v = [ xi2 pxi2 yi2 pyi2 zi2 pzi2 ]
-  kn3 = bv_m3 * cos(ra3) / Bρ3
-  ks3 = bv_m3 * sin(ra3) / Bρ3
-  BeamTracking.launch!(ExactTracking.dkd_multipole!, v, work, β3, γsq3, 1/βγ3, ms_m3, kn3, ks3, lm3)
-  @test v[:,BeamTracking.XI]  ≈  xf_mp3  (rtol=5.e-13)
-  @test v[:,BeamTracking.YI]  ≈  yf_mp3  (rtol=5.e-13)
-  @test v[:,BeamTracking.ZI]  ≈  zf_mp3  (rtol=5.e-13)
-  @test v[:,BeamTracking.PXI] ≈  pxf_mp3 (rtol=5.e-13)
-  @test v[:,BeamTracking.PYI] ≈  pyf_mp3 (rtol=5.e-13)
-  @test v[:,BeamTracking.PZI] == pzi2
-  v = [ xi2 pxi2 yi2 pyi2 zi2 pzi2 ]
-  BeamTracking.launch!(ExactTracking.dkd_multipole!, v, work, β3, γsq3, 1/βγ3, ms_m3, -kn3, -ks3, lm3)
-  @test v[:,BeamTracking.XI]  ≈  xf_mn3  (rtol=5.e-13)
-  @test v[:,BeamTracking.YI]  ≈  yf_mn3  (rtol=5.e-13)
-  @test v[:,BeamTracking.ZI]  ≈  zf_mn3  (rtol=5.e-13)
-  @test v[:,BeamTracking.PXI] ≈  pxf_mn3 (rtol=5.e-13)
-  @test v[:,BeamTracking.PYI] ≈  pyf_mn3 (rtol=5.e-13)
-  @test v[:,BeamTracking.PZI] == pzi2
-  #
-  # 250 GeV proton
-  v = [ xi2 pxi2 yi2 pyi2 zi2 pzi2 ]
-  kn4 = bv_m4 * cos(ra4) / Bρ4
-  ks4 = bv_m4 * sin(ra4) / Bρ4
-  BeamTracking.launch!(ExactTracking.dkd_multipole!, v, work, β4, γsq4, 1/βγ4, ms_m4, kn4, ks4, lm4)
-  @test v[:,BeamTracking.XI]  ≈  xf_mp4  (rtol=5.e-13)
-  @test v[:,BeamTracking.YI]  ≈  yf_mp4  (rtol=5.e-13)
-  @test v[:,BeamTracking.ZI]  ≈  zf_mp4  (rtol=5.e-13)
-  @test v[:,BeamTracking.PXI] ≈  pxf_mp4 (rtol=5.e-13)
-  @test v[:,BeamTracking.PYI] ≈  pyf_mp4 (rtol=5.e-13)
-  @test v[:,BeamTracking.PZI] == pzi2
-  v = [ xi2 pxi2 yi2 pyi2 zi2 pzi2 ]
-  BeamTracking.launch!(ExactTracking.dkd_multipole!, v, work, β4, γsq4, 1/βγ4, ms_m4, -kn4, -ks4, lm4)
-  @test v[:,BeamTracking.XI]  ≈  xf_mn4  (rtol=5.e-13)
-  @test v[:,BeamTracking.YI]  ≈  yf_mn4  (rtol=5.e-13)
-  @test v[:,BeamTracking.ZI]  ≈  zf_mn4  (rtol=5.e-13)
-  @test v[:,BeamTracking.PXI] ≈  pxf_mn4 (rtol=5.e-13)
-  @test v[:,BeamTracking.PYI] ≈  pyf_mn4 (rtol=5.e-13)
-  @test v[:,BeamTracking.PZI] == pzi2
-
-
-#=
-  # ===  S B E N D  ===
-  #
-  # 5 keV electron
-  v = [ xi pxi yi pyi zi pzi ]
-  BeamTracking.launch!(ExactTracking.exact_sbend!, v, work, β1, Bρ1, hc1, b_1, ee1, ex1, la1)
-  @test v[:,BeamTracking.XI]  ≈  xf_sb1  (rtol=5.e-13)
-  @test v[:,BeamTracking.YI]  ≈  yf_sb1  (rtol=5.e-13)
-  @test v[:,BeamTracking.ZI]  ≈  zf_sb1  (rtol=5.e-13)
-  @test v[:,BeamTracking.PXI] ≈  pxf_sb1 (rtol=5.e-13)
-  @test v[:,BeamTracking.PYI] ≈  pyf_sb1 (rtol=5.e-13)
-  @test v[:,BeamTracking.PZI] == pzf_sb1
-  #
-  # 1 MeV electron
-  v = [ xi pxi yi pyi zi pzi ]
-  BeamTracking.launch!(ExactTracking.exact_sbend!, v, work, β2, Bρ2, hc2, b_2, ee2, ex2, la2)
-  @test v[:,BeamTracking.XI]  ≈  xf_sb2  (rtol=5.e-13)
-  @test v[:,BeamTracking.YI]  ≈  yf_sb2  (rtol=5.e-13)
-  @test v[:,BeamTracking.ZI]  ≈  zf_sb2  (rtol=5.e-13)
-  @test v[:,BeamTracking.PXI] ≈  pxf_sb2 (rtol=5.e-13)
-  @test v[:,BeamTracking.PYI] ≈  pyf_sb2 (rtol=5.e-13)
-  @test v[:,BeamTracking.PZI] == pzf_sb2
-  #
-  # 1 GeV electron
-  v = [ xi pxi yi pyi zi pzi ]
-  BeamTracking.launch!(ExactTracking.exact_sbend!, v, work, β3, Bρ3, hc3, b_3, ee3, ex3, la3)
-  @test v[:,BeamTracking.XI]  ≈  xf_sb3  (rtol=5.e-13)
-  @test v[:,BeamTracking.YI]  ≈  yf_sb3  (rtol=5.e-13)
-  @test v[:,BeamTracking.ZI]  ≈  zf_sb3  (rtol=5.e-13)
-  @test v[:,BeamTracking.PXI] ≈  pxf_sb3 (rtol=5.e-13)
-  @test v[:,BeamTracking.PYI] ≈  pyf_sb3 (rtol=5.e-13)
-  @test v[:,BeamTracking.PZI] == pzf_sb3
-  #
-  # 250 GeV proton
-  v = [ xi pxi yi pyi zi pzi ]
-  BeamTracking.launch!(ExactTracking.exact_sbend!, v, work, β4, Bρ4, hc4, b_4, ee4, ex4, la4)
-  @test v[:,BeamTracking.XI]  ≈  xf_sb4  (rtol=5.e-13)
-  @test v[:,BeamTracking.YI]  ≈  yf_sb4  (rtol=5.e-13)
-  @test v[:,BeamTracking.ZI]  ≈  zf_sb4  (rtol=5.e-13)
-  @test v[:,BeamTracking.PXI] ≈  pxf_sb4 (rtol=5.e-13)
-  @test v[:,BeamTracking.PYI] ≈  pyf_sb4 (rtol=5.e-13)
-  @test v[:,BeamTracking.PZI] == pzf_sb4
-=#
-
-end
-
-
-@testset "Utility functions" begin
-=======
   @testset "Particles" begin
+
     # ===  D R I F T  ===
     #
     # 5 keV electron
@@ -1032,96 +634,94 @@
     @test v[:,BeamTracking.PYI] ≈  pyf_dkn4 (rtol=5.e-13)
     @test v[:,BeamTracking.PZI] == pzi2
 
-
     # ===  M U L T I P O L E  ===
     #
     # 5 keV electron
-    v = [ xi pxi yi pyi zi pzi ]
+    v = [ xi2 pxi2 yi2 pyi2 zi2 pzi2 ]
     kn1 = bv_m1 * cos(ra1) / Bρ1
     ks1 = bv_m1 * sin(ra1) / Bρ1
-    #=
-    BeamTracking.launch!(ExactTracking.dkd_multipole!, v, work, β1, γsq1, 1/βγ1, ms1,  kn1,  ks1, lm1)
+    BeamTracking.launch!(BunchView(Bunch(v)), KernelCall(ExactTracking.dkd_multipole!, (β1, γsq1, 1/βγ1, ms_m1,  kn1,  ks1, lm1)))
     @test v[:,BeamTracking.XI]  ≈  xf_mp1  (rtol=5.e-13)
     @test v[:,BeamTracking.YI]  ≈  yf_mp1  (rtol=5.e-13)
     @test v[:,BeamTracking.ZI]  ≈  zf_mp1  (rtol=5.e-13)
     @test v[:,BeamTracking.PXI] ≈  pxf_mp1 (rtol=5.e-13)
     @test v[:,BeamTracking.PYI] ≈  pyf_mp1 (rtol=5.e-13)
-    @test v[:,BeamTracking.PZI] == pzi
-    v = [ xi pxi yi pyi zi pzi ]
-    BeamTracking.launch!(ExactTracking.dkd_multipole!, v, work, β1, γsq1, 1/βγ1, ms1, -kn1, -ks1, lm1)
+    @test v[:,BeamTracking.PZI] == pzi2
+    v = [ xi2 pxi2 yi2 pyi2 zi2 pzi2 ]
+    BeamTracking.launch!(BunchView(Bunch(v)), KernelCall(ExactTracking.dkd_multipole!, (β1, γsq1, 1/βγ1, ms_m1, -kn1, -ks1, lm1)))
     @test v[:,BeamTracking.XI]  ≈  xf_mn1  (rtol=5.e-13)
     @test v[:,BeamTracking.YI]  ≈  yf_mn1  (rtol=5.e-13)
     @test v[:,BeamTracking.ZI]  ≈  zf_mn1  (rtol=5.e-13)
     @test v[:,BeamTracking.PXI] ≈  pxf_mn1 (rtol=5.e-13)
     @test v[:,BeamTracking.PYI] ≈  pyf_mn1 (rtol=5.e-13)
-    @test v[:,BeamTracking.PZI] == pzi
+    @test v[:,BeamTracking.PZI] == pzi2
     #
     # 1 MeV electron
-    v = [ xi pxi yi pyi zi pzi ]
-    kn2 = bv2 * cos(15degree) / Bρ2
-    ks2 = bv2 * sin(15degree) / Bρ2
-    BeamTracking.launch!(ExactTracking.dkd_multipole!, v, work, β2, γsq2, 1/βγ2, ms2, kn2, ks2, lm2)
+    v = [ xi2 pxi2 yi2 pyi2 zi2 pzi2 ]
+    kn2 = bv_m2 * cos(ra2) / Bρ2
+    ks2 = bv_m2 * sin(ra2) / Bρ2
+    BeamTracking.launch!(BunchView(Bunch(v)), KernelCall(ExactTracking.dkd_multipole!, (β2, γsq2, 1/βγ2, ms_m2,  kn2,  ks2, lm2)))
     @test v[:,BeamTracking.XI]  ≈  xf_mp2  (rtol=5.e-13)
     @test v[:,BeamTracking.YI]  ≈  yf_mp2  (rtol=5.e-13)
     @test v[:,BeamTracking.ZI]  ≈  zf_mp2  (rtol=5.e-13)
     @test v[:,BeamTracking.PXI] ≈  pxf_mp2 (rtol=5.e-13)
     @test v[:,BeamTracking.PYI] ≈  pyf_mp2 (rtol=5.e-13)
-    @test v[:,BeamTracking.PZI] == pzf_mp2
-    v = [ xi pxi yi pyi zi pzi ]
-    BeamTracking.launch!(ExactTracking.dkd_multipole!, v, work, β2, γsq2, 1/βγ2, ms2, -kn2, -ks2, lm2)
+    @test v[:,BeamTracking.PZI] == pzi2
+    v = [ xi2 pxi2 yi2 pyi2 zi2 pzi2 ]
+    BeamTracking.launch!(BunchView(Bunch(v)), KernelCall(ExactTracking.dkd_multipole!, (β2, γsq2, 1/βγ2, ms_m2, -kn2, -ks2, lm2)))
     @test v[:,BeamTracking.XI]  ≈  xf_mn2  (rtol=5.e-13)
     @test v[:,BeamTracking.YI]  ≈  yf_mn2  (rtol=5.e-13)
     @test v[:,BeamTracking.ZI]  ≈  zf_mn2  (rtol=5.e-13)
     @test v[:,BeamTracking.PXI] ≈  pxf_mn2 (rtol=5.e-13)
     @test v[:,BeamTracking.PYI] ≈  pyf_mn2 (rtol=5.e-13)
-    @test v[:,BeamTracking.PZI] == pzf_mn2
+    @test v[:,BeamTracking.PZI] == pzi2
     #
     # 1 GeV electron
-    v = [ xi pxi yi pyi zi pzi ]
-    kn3 = bv3 * cos(15degree) / Bρ3
-    ks3 = bv3 * sin(15degree) / Bρ3
-    BeamTracking.launch!(ExactTracking.dkd_multipole!, v, work, β3, γsq3, 1/βγ3, ms3, kn3, ks3, lm3)
+    v = [ xi2 pxi2 yi2 pyi2 zi2 pzi2 ]
+    kn3 = bv_m3 * cos(ra3) / Bρ3
+    ks3 = bv_m3 * sin(ra3) / Bρ3
+    BeamTracking.launch!(BunchView(Bunch(v)), KernelCall(ExactTracking.dkd_multipole!, (β3, γsq3, 1/βγ3, ms_m3,  kn3,  ks3, lm3)))
     @test v[:,BeamTracking.XI]  ≈  xf_mp3  (rtol=5.e-13)
     @test v[:,BeamTracking.YI]  ≈  yf_mp3  (rtol=5.e-13)
     @test v[:,BeamTracking.ZI]  ≈  zf_mp3  (rtol=5.e-13)
     @test v[:,BeamTracking.PXI] ≈  pxf_mp3 (rtol=5.e-13)
     @test v[:,BeamTracking.PYI] ≈  pyf_mp3 (rtol=5.e-13)
-    @test v[:,BeamTracking.PZI] == pzf_mp3
-    v = [ xi pxi yi pyi zi pzi ]
-    BeamTracking.launch!(ExactTracking.dkd_multipole!, v, work, β3, γsq3, 1/βγ3, ms3, -kn3, -ks3, lm3)
+    @test v[:,BeamTracking.PZI] == pzi2
+    v = [ xi2 pxi2 yi2 pyi2 zi2 pzi2 ]
+    BeamTracking.launch!(BunchView(Bunch(v)), KernelCall(ExactTracking.dkd_multipole!, (β3, γsq3, 1/βγ3, ms_m3, -kn3, -ks3, lm3)))
     @test v[:,BeamTracking.XI]  ≈  xf_mn3  (rtol=5.e-13)
     @test v[:,BeamTracking.YI]  ≈  yf_mn3  (rtol=5.e-13)
     @test v[:,BeamTracking.ZI]  ≈  zf_mn3  (rtol=5.e-13)
     @test v[:,BeamTracking.PXI] ≈  pxf_mn3 (rtol=5.e-13)
     @test v[:,BeamTracking.PYI] ≈  pyf_mn3 (rtol=5.e-13)
-    @test v[:,BeamTracking.PZI] == pzf_mn3
+    @test v[:,BeamTracking.PZI] == pzi2
     #
     # 250 GeV proton
-    v = [ xi pxi yi pyi zi pzi ]
-    kn4 = bv4 * cos(15degree) / Bρ4
-    ks4 = bv4 * sin(15degree) / Bρ4
-    BeamTracking.launch!(ExactTracking.dkd_multipole!, v, work, β4, γsq4, 1/βγ4, ms4, kn4, ks4, lm4)
+    v = [ xi2 pxi2 yi2 pyi2 zi2 pzi2 ]
+    kn4 = bv_m4 * cos(ra4) / Bρ4
+    ks4 = bv_m4 * sin(ra4) / Bρ4
+    BeamTracking.launch!(BunchView(Bunch(v)), KernelCall(ExactTracking.dkd_multipole!, (β4, γsq4, 1/βγ4, ms_m4,  kn4,  ks4, lm4)))
     @test v[:,BeamTracking.XI]  ≈  xf_mp4  (rtol=5.e-13)
     @test v[:,BeamTracking.YI]  ≈  yf_mp4  (rtol=5.e-13)
     @test v[:,BeamTracking.ZI]  ≈  zf_mp4  (rtol=5.e-13)
     @test v[:,BeamTracking.PXI] ≈  pxf_mp4 (rtol=5.e-13)
     @test v[:,BeamTracking.PYI] ≈  pyf_mp4 (rtol=5.e-13)
-    @test v[:,BeamTracking.PZI] == pzf_mp4
-    v = [ xi pxi yi pyi zi pzi ]
-    BeamTracking.launch!(ExactTracking.dkd_multipole!, v, work, β4, γsq4, 1/βγ4, ms4, -kn4, -ks4, lm4)
+    @test v[:,BeamTracking.PZI] == pzi2
+    v = [ xi2 pxi2 yi2 pyi2 zi2 pzi2 ]
+    BeamTracking.launch!(BunchView(Bunch(v)), KernelCall(ExactTracking.dkd_multipole!, (β4, γsq4, 1/βγ4, ms_m4, -kn4, -ks4, lm4)))
     @test v[:,BeamTracking.XI]  ≈  xf_mn4  (rtol=5.e-13)
     @test v[:,BeamTracking.YI]  ≈  yf_mn4  (rtol=5.e-13)
     @test v[:,BeamTracking.ZI]  ≈  zf_mn4  (rtol=5.e-13)
     @test v[:,BeamTracking.PXI] ≈  pxf_mn4 (rtol=5.e-13)
     @test v[:,BeamTracking.PYI] ≈  pyf_mn4 (rtol=5.e-13)
-    @test v[:,BeamTracking.PZI] == pzf_mn4
-
-
+    @test v[:,BeamTracking.PZI] == pzi2
+
+#=
     # ===  S B E N D  ===
     #
     # 5 keV electron
-    v = [ xi pxi yi pyi zi pzi ]
-    BeamTracking.launch!(ExactTracking.exact_sbend!, v, work, β1, Bρ1, hc1, b_1, ee1, ex1, la1)
+    v = [ xi2 pxi2 yi2 pyi2 zi2 pzi2 ]
+    BeamTracking.launch!(BunchView(Bunch(v)), KernelCall(ExactTracking.exact_sbend!, (β1, Bρ1, hc1, b_1, ee1, ex1, la1)))
     @test v[:,BeamTracking.XI]  ≈  xf_sb1  (rtol=5.e-13)
     @test v[:,BeamTracking.YI]  ≈  yf_sb1  (rtol=5.e-13)
     @test v[:,BeamTracking.ZI]  ≈  zf_sb1  (rtol=5.e-13)
@@ -1130,8 +730,8 @@
     @test v[:,BeamTracking.PZI] == pzf_sb1
     #
     # 1 MeV electron
-    v = [ xi pxi yi pyi zi pzi ]
-    BeamTracking.launch!(ExactTracking.exact_sbend!, v, work, β2, Bρ2, hc2, b_2, ee2, ex2, la2)
+    v = [ xi2 pxi2 yi2 pyi2 zi2 pzi2 ]
+    BeamTracking.launch!(BunchView(Bunch(v)), KernelCall(ExactTracking.exact_sbend!, (β2, Bρ2, hc2, b_2, ee2, ex2, la2)))
     @test v[:,BeamTracking.XI]  ≈  xf_sb2  (rtol=5.e-13)
     @test v[:,BeamTracking.YI]  ≈  yf_sb2  (rtol=5.e-13)
     @test v[:,BeamTracking.ZI]  ≈  zf_sb2  (rtol=5.e-13)
@@ -1140,8 +740,8 @@
     @test v[:,BeamTracking.PZI] == pzf_sb2
     #
     # 1 GeV electron
-    v = [ xi pxi yi pyi zi pzi ]
-    BeamTracking.launch!(ExactTracking.exact_sbend!, v, work, β3, Bρ3, hc3, b_3, ee3, ex3, la3)
+    v = [ xi2 pxi2 yi2 pyi2 zi2 pzi2 ]
+    BeamTracking.launch!(BunchView(Bunch(v)), KernelCall(ExactTracking.exact_sbend!, (β3, Bρ3, hc3, b_3, ee3, ex3, la3)))
     @test v[:,BeamTracking.XI]  ≈  xf_sb3  (rtol=5.e-13)
     @test v[:,BeamTracking.YI]  ≈  yf_sb3  (rtol=5.e-13)
     @test v[:,BeamTracking.ZI]  ≈  zf_sb3  (rtol=5.e-13)
@@ -1150,19 +750,18 @@
     @test v[:,BeamTracking.PZI] == pzf_sb3
     #
     # 250 GeV proton
-    v = [ xi pxi yi pyi zi pzi ]
-    BeamTracking.launch!(ExactTracking.exact_sbend!, v, work, β4, Bρ4, hc4, b_4, ee4, ex4, la4)
+    v = [ xi2 pxi2 yi2 pyi2 zi2 pzi2 ]
+    BeamTracking.launch!(BunchView(Bunch(v)), KernelCall(ExactTracking.exact_sbend!, (β4, Bρ4, hc4, b_4, ee4, ex4, la4)))
     @test v[:,BeamTracking.XI]  ≈  xf_sb4  (rtol=5.e-13)
     @test v[:,BeamTracking.YI]  ≈  yf_sb4  (rtol=5.e-13)
     @test v[:,BeamTracking.ZI]  ≈  zf_sb4  (rtol=5.e-13)
     @test v[:,BeamTracking.PXI] ≈  pxf_sb4 (rtol=5.e-13)
     @test v[:,BeamTracking.PYI] ≈  pyf_sb4 (rtol=5.e-13)
     @test v[:,BeamTracking.PZI] == pzf_sb4
-    =#
-  end
+=#
+end
 
   @testset "Utility functions" begin
->>>>>>> 2635558f
     dx_rot = -0.1
     dy_rot = -0.1
     dz_rot = 0.2
