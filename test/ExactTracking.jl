--- conflicted
+++ resolved
@@ -758,7 +758,6 @@
     @test v[:,BeamTracking.PXI] ≈  pxf_sb4 (rtol=5.e-13)
     @test v[:,BeamTracking.PYI] ≈  pyf_sb4 (rtol=5.e-13)
     @test v[:,BeamTracking.PZI] == pzf_sb4
-<<<<<<< HEAD
     =#
 
     ###### Exact Sector Bend ##########
@@ -860,10 +859,7 @@
 
     @test GTPSA.jacobian(b0.v) ≈ exact_bend_7
   end
-=======
-=#
-end
->>>>>>> c5e709a1
+
 
   @testset "Utility functions" begin
     dx_rot = -0.1
