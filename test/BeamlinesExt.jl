--- conflicted
+++ resolved
@@ -147,24 +147,11 @@
     b0 = Bunch(collect(transpose(@vars(D1))), Brho_ref=Brho_ref)
     v_init = copy(b0.v)
     ele_kick = LineElement(L=1.0, Kn0L=1.0, tracking_method=Exact())
-<<<<<<< HEAD
-    track!(b0, Beamline([ele_kick],       Brho_ref=Brho_ref))
-    @test b0.state[1] == State.Lost
-    @test v_init == b0.v
-
-    # Errors:
-    b0 = Bunch(collect(transpose(@vars(D1))), Brho_ref=Brho_ref)
-    ele_bend = LineElement(L=1.0, g=0.01, tracking_method=Exact())
-    ele_patch_bend = LineElement(L=1.0, g=0.01, dy=3.0, dz_rot=0.3, tracking_method=Exact())
-    ele_patch_sol = LineElement(L=1.0, Ks=1.0, dt=1.0, tracking_method=Exact())
-    ele_bend_quad = LineElement(L=1.0, g=0.01, Kn1=1.0, tracking_method=Exact())
-=======
     ele_bend = LineElement(L=1.0, g_ref=0.01, tracking_method=Exact())
     ele_patch_bend = LineElement(L=1.0, g_ref=0.01, dy=3.0, dz_rot=0.3, tracking_method=Exact())
     ele_patch_sol = LineElement(L=1.0, Ksol=1.0, dt=1.0, tracking_method=Exact())
     ele_bend_quad = LineElement(L=1.0, g_ref=0.01, Kn1=1.0, tracking_method=Exact())
     @test_throws ErrorException track!(b0, Beamline([ele_kick],       Brho_ref=Brho_ref))
->>>>>>> 28fac80f
     @test_throws ErrorException track!(b0, Beamline([ele_bend],       Brho_ref=Brho_ref))
     @test_throws ErrorException track!(b0, Beamline([ele_patch_bend], Brho_ref=Brho_ref))
     @test_throws ErrorException track!(b0, Beamline([ele_patch_sol],  Brho_ref=Brho_ref))
