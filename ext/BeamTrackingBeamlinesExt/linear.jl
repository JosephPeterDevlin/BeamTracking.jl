--- conflicted
+++ resolved
@@ -34,11 +34,7 @@
 end
 
 # Ignore higher order multipoles with quadrupole: 
-<<<<<<< HEAD
-@inline thin_bquadrupole(tm::Linear, bunch, bdict) = thick_pure_bquadrupole(tm, bunch, bdict[2], 0)
-=======
 @inline thin_bquadrupole(tm::Linear, bunch, bdict) = thin_pure_bquadrupole(tm, bunch, bdict[2])
->>>>>>> 2635558f
 
 # Ignore higher order multipoles: do nothing for thin case (0 length)
 @inline thin_pure_bmultipole(tm::Linear, bunch, bmn) = KernelCall()
